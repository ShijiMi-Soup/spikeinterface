from __future__ import annotations
from pathlib import Path
from typing import Union, List, Optional, Literal, Dict, BinaryIO
import warnings

import numpy as np

from spikeinterface import get_global_tmp_folder
from spikeinterface.core import BaseRecording, BaseRecordingSegment, BaseSorting, BaseSortingSegment
from spikeinterface.core.core_tools import define_function_from_class


def import_lazily():
    "Makes annotations / typing available lazily"
    global NWBFile, ElectricalSeries, NWBHDF5IO
    from pynwb import NWBFile
    from pynwb.ecephys import ElectricalSeries
    from pynwb import NWBHDF5IO


def retrieve_electrical_series(nwbfile: NWBFile, electrical_series_name: Optional[str] = None) -> ElectricalSeries:
    """
    Get an ElectricalSeries object from an NWBFile.

    Parameters
    ----------
    nwbfile : NWBFile
        The NWBFile object from which to extract the ElectricalSeries.
    electrical_series_name : str, default: None
        The name of the ElectricalSeries to extract. If not specified, it will return the first found ElectricalSeries
        if there's only one; otherwise, it raises an error.

    Returns
    -------
    ElectricalSeries
        The requested ElectricalSeries object.

    Raises
    ------
    ValueError
        If no acquisitions are found in the NWBFile or if multiple acquisitions are found but no electrical_series_name
        is provided.
    AssertionError
        If the specified electrical_series_name is not present in the NWBFile.
    """
    from pynwb.ecephys import ElectricalSeries

    if electrical_series_name is not None:
        # TODO note that this case does not handle repetitions of the same name
        electrical_series_dict: Dict[str, ElectricalSeries] = {
            item.name: item for item in nwbfile.all_children() if isinstance(item, ElectricalSeries)
        }
        if electrical_series_name not in electrical_series_dict:
            raise ValueError(f"{electrical_series_name} not found in the NWBFile. ")
        electrical_series = electrical_series_dict[electrical_series_name]
    else:
        electrical_series_list: List[ElectricalSeries] = [
            series for series in nwbfile.acquisition.values() if isinstance(series, ElectricalSeries)
        ]
        if len(electrical_series_list) > 1:
            raise ValueError(
                f"More than one acquisition found! You must specify 'electrical_series_name'. \n"
                f"Options in current file are: {[e.name for e in electrical_series_list]}"
            )
        if len(electrical_series_list) == 0:
            raise ValueError("No acquisitions found in the .nwb file.")
        electrical_series = electrical_series_list[0]

    return electrical_series


def _read_hdf5_file(
    *,
    file_path: str | Path | None,
    file: BinaryIO | None = None,
    stream_mode: Literal["ffspec", "ros3", "remfile"] | None = None,
    cache: bool = False,
    stream_cache_path: str | Path | None = None,
):
    import h5py

    if stream_mode == "fsspec":
        import fsspec
        from fsspec.implementations.cached import CachingFileSystem

        assert file_path is not None, "file_path must be specified when using stream_mode='fsspec'"

        fsspec_file_system = fsspec.filesystem("http")

        if cache:
            stream_cache_path = stream_cache_path if stream_cache_path is not None else str(get_global_tmp_folder())
            caching_file_system = CachingFileSystem(
                fs=fsspec_file_system,
                cache_storage=str(stream_cache_path),
            )
            ffspec_file = caching_file_system.open(path=file_path, mode="rb")
        else:
            ffspec_file = fsspec_file_system.open(file_path, "rb")

        hdf5_file = h5py.File(name=ffspec_file, mode="r")

    elif stream_mode == "ros3":
        assert file_path is not None, "file_path must be specified when using stream_mode='ros3'"

        drivers = h5py.registered_drivers()
        assertion_msg = "ROS3 support not enbabled, use: install -c conda-forge h5py>=3.2 to enable streaming"
        assert "ros3" in drivers, assertion_msg
        hdf5_file = h5py.File(name=file_path, mode="r", driver="ros3")

    elif stream_mode == "remfile":
        import remfile

        assert file_path is not None, "file_path must be specified when using stream_mode='remfile'"
        rfile = remfile.File(file_path)
        hdf5_file = h5py.File(rfile, "r")

    elif file_path is not None:
        file_path = str(Path(file_path).resolve())
        hdf5_file = h5py.File(name=file_path, mode="r")
    else:
        assert file is not None, "Unexpected, file is None"
        hdf5_file = h5py.File(file, "r")

    return hdf5_file


def read_nwbfile(
    *,
    file_path: str | Path | None,
    file: BinaryIO | None = None,
    stream_mode: Literal["ffspec", "ros3", "remfile"] | None = None,
    cache: bool = False,
    stream_cache_path: str | Path | None = None,
) -> NWBFile:
    """
    Read an NWB file and return the NWBFile object.

    Parameters
    ----------
    file_path : Path, str or None
        The path to the NWB file. Either provide this or file.
    file : file-like object or None
        The file-like object to read from. Either provide this or file_path.
    stream_mode : "fsspec" | "ros3" | "remfile" | None, default: None
        The streaming mode to use. If None it assumes the file is on the local disk.
    cache: bool, default: False
        If True, the file is cached in the file passed to stream_cache_path
        if False, the file is not cached.
    stream_cache_path : str or None, default: None
        The path to the cache storage, when default to None it uses the a temporary
        folder.
    Returns
    -------
    nwbfile : NWBFile
        The NWBFile object.

    Raises
    ------
    AssertionError
        If ROS3 support is not enabled.

    Notes
    -----
    This function can stream data from the "fsspec", "ros3" and "rem" protocols.


    Examples
    --------
    >>> nwbfile = read_nwbfile("data.nwb", stream_mode="ros3")
    """
    from pynwb import NWBHDF5IO

    if file_path is not None and file is not None:
        raise ValueError("Provide either file_path or file, not both")
    if file_path is None and file is None:
        raise ValueError("Provide either file_path or file")

    hdf5_file = _read_hdf5_file(
        file_path=file_path,
        file=file,
        stream_mode=stream_mode,
        cache=cache,
        stream_cache_path=stream_cache_path,
    )
    io = NWBHDF5IO(file=hdf5_file, mode="r", load_namespaces=True)
    nwbfile = io.read()
    return nwbfile


class NwbRecordingExtractor(BaseRecording):
    """Load an NWBFile as a RecordingExtractor.

    Parameters
    ----------
    file_path: str, Path, or None
        Path to NWB file or s3 url (or None if using file instead)
    electrical_series_name: str or None, default: None
        The name of the ElectricalSeries. Used if multiple ElectricalSeries are present.
    file: file-like object or None, default: None
        File-like object to read from (if None, file_path must be specified)
    load_time_vector: bool, default: False
        If True, the time vector is loaded to the recording object.
    samples_for_rate_estimation: int, default: 100000
        The number of timestamp samples to use to estimate the rate.
        Used if "rate" is not specified in the ElectricalSeries.
    stream_mode : "fsspec" | "ros3" | "remfile" | None, default: None
        The streaming mode to use. If None it assumes the file is on the local disk.
    cache: bool, default: False
        If True, the file is cached in the file passed to stream_cache_path
        if False, the file is not cached.
    stream_cache_path: str or Path or None, default: None
        Local path for caching. If None it uses the current working directory (cwd)

    Returns
    -------
    recording : NwbRecordingExtractor
        The recording extractor for the NWB file.

    Examples
    --------
    Run on local file:

    >>> from spikeinterface.extractors.nwbextractors import NwbRecordingExtractor
    >>> rec = NwbRecordingExtractor(filepath)

    Run on s3 URL from the DANDI Archive:

    >>> from spikeinterface.extractors.nwbextractors import NwbRecordingExtractor
    >>> from dandi.dandiapi import DandiAPIClient
    >>>
    >>> # get s3 path
    >>> dandiset_id, filepath = "101116", "sub-001/sub-001_ecephys.nwb"
    >>> with DandiAPIClient("https://api-staging.dandiarchive.org/api") as client:
    >>>     asset = client.get_dandiset(dandiset_id, "draft").get_asset_by_path(filepath)
    >>>     s3_url = asset.get_content_url(follow_redirects=1, strip_query=True)
    >>>
    >>> rec = NwbRecordingExtractor(s3_url, stream_mode="fsspec", stream_cache_path="cache")
    """

    extractor_name = "NwbRecording"
    mode = "file"
    installation_mesg = "To use the Nwb extractors, install pynwb: \n\n pip install pynwb\n\n"
    name = "nwb"

    def __init__(
        self,
        file_path: str | Path | None = None,  # provide either this or file
        electrical_series_name: str | None = None,
        load_time_vector: bool = False,
        samples_for_rate_estimation: int = 100000,
        cache: bool = False,
        stream_mode: Optional[Literal["fsspec", "ros3", "remfile"]] = None,
        stream_cache_path: str | Path | None = None,
        *,
        file: BinaryIO | None = None,  # file-like - provide either this or file_path
    ):
        try:
            from pynwb import NWBHDF5IO, NWBFile
            from pynwb.ecephys import ElectrodeGroup
        except ImportError:
            raise ImportError(self.installation_mesg)

        if file_path is not None and file is not None:
            raise ValueError("Provide either file_path or file, not both")
        if file_path is None and file is None:
            raise ValueError("Provide either file_path or file")

        self.stream_mode = stream_mode
        self.stream_cache_path = stream_cache_path
        self._electrical_series_name = electrical_series_name

        self.file_path = file_path
        self._nwbfile = read_nwbfile(
            file_path=file_path, file=file, stream_mode=stream_mode, cache=cache, stream_cache_path=stream_cache_path
        )
        electrical_series = retrieve_electrical_series(self._nwbfile, electrical_series_name)
        # The indices in the electrode table corresponding to this electrical series
        electrodes_indices = electrical_series.electrodes.data[:]
        # The table for all the electrodes in the nwbfile
        electrodes_table = self._nwbfile.electrodes

        ###################
        # Extract temporal information TODO: Should be a function
        ###################
        sampling_frequency = None
        if hasattr(electrical_series, "rate"):
            sampling_frequency = electrical_series.rate

        if hasattr(electrical_series, "starting_time"):
            t_start = electrical_series.starting_time
        else:
            t_start = None

        timestamps = None
        if hasattr(electrical_series, "timestamps"):
            if electrical_series.timestamps is not None:
                timestamps = electrical_series.timestamps
                t_start = electrical_series.timestamps[0]

        # TimeSeries need to have either timestamps or rate
        if sampling_frequency is None:
            assert timestamps is not None, (
                "Could not find rate information as both 'rate' and "
                "'timestamps' are missing from the file. "
                "Use the 'sampling_frequency' argument."
            )
            sampling_frequency = 1.0 / np.median(np.diff(timestamps[:samples_for_rate_estimation]))

        if load_time_vector and timestamps is not None:
            times_kwargs = dict(time_vector=electrical_series.timestamps)
        else:
            times_kwargs = dict(sampling_frequency=sampling_frequency, t_start=t_start)

        # Extractors channel groups must be integers, but Nwb electrodes group_name can be strings
        if "group_name" in electrodes_table.colnames:
            unique_electrode_group_names = list(np.unique(electrodes_table["group_name"][:]))

        # Fill channel properties dictionary from electrodes table
        if "channel_name" in electrodes_table.colnames:
            channel_ids = [
                electrical_series.electrodes["channel_name"][electrodes_index]
                for electrodes_index in electrodes_indices
            ]
        else:
            channel_ids = [electrical_series.electrodes.table.id[x] for x in electrodes_indices]

        dtype = electrical_series.data.dtype
        BaseRecording.__init__(self, channel_ids=channel_ids, sampling_frequency=sampling_frequency, dtype=dtype)
        num_frames = int(electrical_series.data.shape[0])
        recording_segment = NwbRecordingSegment(
            nwbfile=self._nwbfile,
            electrical_series_name=electrical_series_name,
            num_frames=num_frames,
            times_kwargs=times_kwargs,
        )
        self.add_recording_segment(recording_segment)

        #################
        # Extract gains and offsets TODO: Should be a function
        #################

        # Channels gains - for RecordingExtractor, these are values to cast traces to uV
        gains = electrical_series.conversion * 1e6
        if electrical_series.channel_conversion is not None:
            gains = electrical_series.conversion * electrical_series.channel_conversion[:] * 1e6

        # Set gains
        self.set_channel_gains(gains)

        # Set offsets
        offset = electrical_series.offset if hasattr(electrical_series, "offset") else 0
        if offset == 0 and "offset" in electrodes_table:
            offset = electrodes_table["offset"].data[electrodes_indices]

        self.set_channel_offsets(offset * 1e6)

        #########
        # Extract and re-name properties from nwbfile TODO: Should be a function
        ########

        properties = dict()
        # Extract rel_x, rel_y and rel_z and assign to location

        # TODO: Refactor ALL of this and add tests. This is difficult to read.
        if "rel_x" in electrodes_table:
            ndim = 3 if "rel_z" in electrodes_table else 2
            properties["location"] = np.zeros((self.get_num_channels(), ndim), dtype=float)

        for electrical_series_index, (channel_id, electrode_table_index) in enumerate(
            zip(channel_ids, electrodes_indices)
        ):
            if "rel_x" in electrodes_table:
                properties["location"][electrical_series_index, 0] = electrodes_table["rel_x"][electrode_table_index]
                if "rel_y" in electrodes_table:
                    properties["location"][electrical_series_index, 1] = electrodes_table["rel_y"][
                        electrode_table_index
                    ]
                if "rel_z" in electrodes_table:
                    properties["location"][electrical_series_index, 2] = electrodes_table["rel_z"][
                        electrode_table_index
                    ]

        # Extract all the other properties
        for electrical_series_index, (channel_id, electrode_table_index) in enumerate(
            zip(channel_ids, electrodes_indices)
        ):
            for column in electrodes_table.colnames:
                if isinstance(electrodes_table[column][electrode_table_index], ElectrodeGroup):
                    continue
                elif column == "channel_name":
                    # channel_names are already set as channel ids!
                    continue
                elif column == "group_name":
                    group = unique_electrode_group_names.index(electrodes_table[column][electrode_table_index])
                    if "group" not in properties:
                        properties["group"] = np.zeros(self.get_num_channels(), dtype=type(group))
                    properties["group"][electrical_series_index] = group
                elif column == "location":
                    brain_area = electrodes_table[column][electrode_table_index]
                    if "brain_area" not in properties:
                        properties["brain_area"] = np.zeros(self.get_num_channels(), dtype=type(brain_area))
                    properties["brain_area"][electrical_series_index] = brain_area
                elif column == "offset":
                    offset = electrodes_table[column][electrode_table_index]
                    if "offset" not in properties:
                        properties["offset"] = np.zeros(self.get_num_channels(), dtype=type(offset))
                    properties["offset"][electrical_series_index] = offset
                elif column in ["x", "y", "z", "rel_x", "rel_y", "rel_z"]:
                    continue
                else:
                    val = electrodes_table[column][electrode_table_index]
                    if column not in properties:
                        properties[column] = np.zeros(self.get_num_channels(), dtype=type(val))
                    properties[column][electrical_series_index] = val

        # Set the properties in the recorder
        for property_name, values in properties.items():
            if property_name == "location":
                self.set_dummy_probe_from_locations(values)
            elif property_name == "group":
                if np.isscalar(values):
                    groups = [values] * len(channel_ids)
                else:
                    groups = values
                self.set_channel_groups(groups)
            else:
                self.set_property(property_name, values)

        if stream_mode is None and file_path is not None:
            file_path = str(Path(file_path).resolve())

        if stream_mode == "fsspec" and stream_cache_path is not None:
            stream_cache_path = str(Path(self.stream_cache_path).absolute())

        self.extra_requirements.extend(["pandas", "pynwb", "hdmf"])
        self._electrical_series = electrical_series

        # set serializability bools
        if file is not None:
            # not json serializable if file arg is provided
            self._serializability["json"] = False

        self._kwargs = {
            "file_path": file_path,
            "electrical_series_name": self._electrical_series_name,
            "load_time_vector": load_time_vector,
            "samples_for_rate_estimation": samples_for_rate_estimation,
            "stream_mode": stream_mode,
            "cache": cache,
            "stream_cache_path": stream_cache_path,
            "file": file,
        }


class NwbRecordingSegment(BaseRecordingSegment):
    def __init__(self, nwbfile, electrical_series_name, num_frames, times_kwargs):
        BaseRecordingSegment.__init__(self, **times_kwargs)
        self._nwbfile = nwbfile
        self._electrical_series_name = electrical_series_name
        self.electrical_series = retrieve_electrical_series(self._nwbfile, self._electrical_series_name)
        self._num_samples = num_frames

    def get_num_samples(self):
        """Returns the number of samples in this signal block

        Returns:
            SampleIndex: Number of samples in the signal block
        """
        return self._num_samples

    def get_traces(self, start_frame, end_frame, channel_indices):
        if start_frame is None:
            start_frame = 0
        if end_frame is None:
            end_frame = self.get_num_samples()

        electrical_series_data = self.electrical_series.data
        if electrical_series_data.ndim == 1:
            traces = electrical_series_data[start_frame:end_frame][:, np.newaxis]
        elif isinstance(channel_indices, slice):
            traces = electrical_series_data[start_frame:end_frame, channel_indices]
        else:
            # channel_indices is np.ndarray
            if np.array(channel_indices).size > 1 and np.any(np.diff(channel_indices) < 0):
                # get around h5py constraint that it does not allow datasets
                # to be indexed out of order
                sorted_channel_indices = np.sort(channel_indices)
                resorted_indices = np.array([list(sorted_channel_indices).index(ch) for ch in channel_indices])
                recordings = electrical_series_data[start_frame:end_frame, sorted_channel_indices]
                traces = recordings[:, resorted_indices]
            else:
                traces = electrical_series_data[start_frame:end_frame, channel_indices]

        return traces


class NwbSortingExtractor(BaseSorting):
    """Load an NWBFile as a SortingExtractor.

    Parameters
    ----------
    file_path: str or Path
        Path to NWB file.
    electrical_series_name: str or None, default: None
        The name of the ElectricalSeries (if multiple ElectricalSeries are present).
    sampling_frequency: float or None, default: None
        The sampling frequency in Hz (required if no ElectricalSeries is available).
    samples_for_rate_estimation: int, default: 100000
        The number of timestamp samples to use to estimate the rate.
        Used if "rate" is not specified in the ElectricalSeries.
    stream_mode : "fsspec" | "ros3" | "remfile" | None, default: None
        The streaming mode to use. If None it assumes the file is on the local disk.
    cache: bool, default: False
        If True, the file is cached in the file passed to stream_cache_path
        if False, the file is not cached.
    stream_cache_path: str or Path or None, default: None
        Local path for caching. If None it uses the system temporary directory.

    Returns
    -------
    sorting: NwbSortingExtractor
        The sorting extractor for the NWB file.
    """

    extractor_name = "NwbSorting"
    mode = "file"
    installation_mesg = "To use the Nwb extractors, install pynwb: \n\n pip install pynwb\n\n"
    name = "nwb"

    def __init__(
        self,
        file_path: str | Path,
        electrical_series_name: str | None = None,
        sampling_frequency: float | None = None,
        samples_for_rate_estimation: int = 100000,
        stream_mode: str | None = None,
        cache: bool = False,
        stream_cache_path: str | Path | None = None,
        *,
        t_start: float | None = None,
    ):
        try:
            from pynwb import NWBHDF5IO, NWBFile
            from pynwb.ecephys import ElectrodeGroup
        except ImportError:
            raise ImportError(self.installation_mesg)

        self.stream_mode = stream_mode
        self.stream_cache_path = stream_cache_path
        self._electrical_series_name = electrical_series_name

        self.file_path = file_path
        self._nwbfile = read_nwbfile(
            file_path=file_path, stream_mode=stream_mode, cache=cache, stream_cache_path=stream_cache_path
        )

        timestamps = None
        self.t_start = t_start
        if sampling_frequency is None:
            # defines the electrical series from where the sorting came from
            # important to know the sampling_frequency
            self.electrical_series = retrieve_electrical_series(self._nwbfile, self._electrical_series_name)
            # get rate
            if self.electrical_series.rate is not None:
                sampling_frequency = self.electrical_series.rate
                self.t_start = self.electrical_series.starting_time
            else:
                if hasattr(self.electrical_series, "timestamps"):
                    if self.electrical_series.timestamps is not None:
                        timestamps = self.electrical_series.timestamps
                        sampling_frequency = 1 / np.median(np.diff(timestamps[samples_for_rate_estimation]))
                        self.t_start = timestamps[0]
        assert (
            sampling_frequency is not None
        ), "Couldn't load sampling frequency. Please provide it with the 'sampling_frequency' argument"
        assert (
            self.t_start is not None
        ), "Couldn't load a starting time for the sorting. Please provide it with the 't_start' argument"

        units_table = self._nwbfile.units

        name_to_column_data = {c.name: c for c in units_table.columns}
        spike_times_data = name_to_column_data.pop("spike_times").data
        spike_times_index_data = name_to_column_data.pop("spike_times_index").data

        units_ids = name_to_column_data.pop("unit_name", None)
        if units_ids is None:
            units_ids = units_table["id"].data

        units_table = self._nwbfile.units

        name_to_column_data = {c.name: c for c in units_table.columns}
        spike_times_data = name_to_column_data.pop("spike_times").data
        spike_times_index_data = name_to_column_data.pop("spike_times_index").data

        units_ids = name_to_column_data.pop("unit_name", None)
        if units_ids is None:
            units_ids = units_table["id"].data

        BaseSorting.__init__(self, sampling_frequency=sampling_frequency, unit_ids=units_ids)

        sorting_segment = NwbSortingSegment(
            spike_times_data=spike_times_data,
            spike_times_index_data=spike_times_index_data,
            sampling_frequency=sampling_frequency,
<<<<<<< HEAD
            t_start=self.t_start,
        )
        self.add_sorting_segment(sorting_segment)

        # Add properties
        properties_to_add = [name for name in name_to_column_data if "index" not in name]
=======
        )
        self.add_sorting_segment(sorting_segment)

        # Add only the columns that are not indices
        index_columns = [name for name in name_to_column_data if name.endswith("_index")]
        properties_to_add = [name for name in name_to_column_data if name not in index_columns]
        # Filter those properties that are nested ragged arrays
        properties_to_add = [name for name in properties_to_add if f"{name}_index_index" not in name_to_column_data]

>>>>>>> 18a00661
        for property_name in properties_to_add:
            data = name_to_column_data.pop(property_name).data
            data_index = name_to_column_data.get(f"{property_name}_index", None)
            not_ragged_array = data_index is None
            if not_ragged_array:
                values = data[:]
<<<<<<< HEAD
            else:
=======
            else:  # TODO if we want we could make this recursive to handle nested ragged arrays
>>>>>>> 18a00661
                data_index = data_index.data
                index_spacing = np.diff(data_index, prepend=0)
                all_index_spacing_are_the_same = np.unique(index_spacing).size == 1
                if all_index_spacing_are_the_same:
                    start_indices = [0] + list(data_index[:-1])
                    end_indices = list(data_index)
                    values = [data[start_index:end_index] for start_index, end_index in zip(start_indices, end_indices)]
                    self.set_property(property_name, np.asarray(values))

                else:
                    warnings.warn(f"Skipping {property_name} because of unequal shapes across units")
                    continue

            self.set_property(property_name, np.asarray(values))

        if stream_mode is None and file_path is not None:
            file_path = str(Path(file_path).resolve())

        self._kwargs = {
            "file_path": file_path,
            "electrical_series_name": self._electrical_series_name,
            "sampling_frequency": sampling_frequency,
            "samples_for_rate_estimation": samples_for_rate_estimation,
            "cache": cache,
            "stream_mode": stream_mode,
            "stream_cache_path": stream_cache_path,
        }


class NwbSortingSegment(BaseSortingSegment):
<<<<<<< HEAD
    def __init__(self, spike_times_data, spike_times_index_data, sampling_frequency: float, t_start: float):
=======
    def __init__(self, spike_times_data, spike_times_index_data, sampling_frequency):
>>>>>>> 18a00661
        BaseSortingSegment.__init__(self)
        self.spike_times_data = spike_times_data
        self.spike_times_index_data = spike_times_index_data
        self._sampling_frequency = sampling_frequency
<<<<<<< HEAD
        self._t_start = t_start
=======
>>>>>>> 18a00661

    def get_unit_spike_train(
        self,
        unit_id,
        start_frame: Optional[int] = None,
        end_frame: Optional[int] = None,
    ) -> np.ndarray:
        # Extract the spike times for the unit
        unit_index = self.parent_extractor.id_to_index(unit_id)
        if unit_index == 0:
            start_index = 0
        else:
            start_index = self.spike_times_index_data[unit_index - 1]
        end_index = self.spike_times_index_data[unit_index]
        spike_times = self.spike_times_data[start_index:end_index]

        # Transform spike times to frames and subset
        frames = np.round(spike_times * self._sampling_frequency)

        start_index = 0
        if start_frame is not None:
            start_index = np.searchsorted(frames, start_frame, side="left")
        else:
            start_index = 0

        if end_frame is not None:
            end_index = np.searchsorted(frames, end_frame, side="left")
        else:
            end_index = frames.size

        return frames[start_index:end_index].astype("int64", copy=False)


read_nwb_recording = define_function_from_class(source_class=NwbRecordingExtractor, name="read_nwb_recording")
read_nwb_sorting = define_function_from_class(source_class=NwbSortingExtractor, name="read_nwb_sorting")


def read_nwb(file_path, load_recording=True, load_sorting=False, electrical_series_name=None):
    """Reads NWB file into SpikeInterface extractors.

    Parameters
    ----------
    file_path: str or Path
        Path to NWB file.
    load_recording : bool, default: True
        If True, the recording object is loaded.
    load_sorting : bool, default: False
        If True, the recording object is loaded.
    electrical_series_name: str or None, default: None
        The name of the ElectricalSeries (if multiple ElectricalSeries are present)

    Returns
    -------
    extractors: extractor or tuple
        Single RecordingExtractor/SortingExtractor or tuple with both
        (depending on "load_recording"/"load_sorting") arguments.
    """
    outputs = ()
    if load_recording:
        rec = read_nwb_recording(file_path, electrical_series_name=electrical_series_name)
        outputs = outputs + (rec,)
    if load_sorting:
        sorting = read_nwb_sorting(file_path, electrical_series_name=electrical_series_name)
        outputs = outputs + (sorting,)

    if len(outputs) == 1:
        outputs = outputs[0]

    return outputs<|MERGE_RESOLUTION|>--- conflicted
+++ resolved
@@ -1,6 +1,7 @@
 from __future__ import annotations
 from pathlib import Path
 from typing import Union, List, Optional, Literal, Dict, BinaryIO
+import warnings
 import warnings
 
 import numpy as np
@@ -597,20 +598,22 @@
         if units_ids is None:
             units_ids = units_table["id"].data
 
+        units_table = self._nwbfile.units
+
+        name_to_column_data = {c.name: c for c in units_table.columns}
+        spike_times_data = name_to_column_data.pop("spike_times").data
+        spike_times_index_data = name_to_column_data.pop("spike_times_index").data
+
+        units_ids = name_to_column_data.pop("unit_name", None)
+        if units_ids is None:
+            units_ids = units_table["id"].data
+
         BaseSorting.__init__(self, sampling_frequency=sampling_frequency, unit_ids=units_ids)
 
         sorting_segment = NwbSortingSegment(
             spike_times_data=spike_times_data,
             spike_times_index_data=spike_times_index_data,
             sampling_frequency=sampling_frequency,
-<<<<<<< HEAD
-            t_start=self.t_start,
-        )
-        self.add_sorting_segment(sorting_segment)
-
-        # Add properties
-        properties_to_add = [name for name in name_to_column_data if "index" not in name]
-=======
         )
         self.add_sorting_segment(sorting_segment)
 
@@ -620,18 +623,13 @@
         # Filter those properties that are nested ragged arrays
         properties_to_add = [name for name in properties_to_add if f"{name}_index_index" not in name_to_column_data]
 
->>>>>>> 18a00661
         for property_name in properties_to_add:
             data = name_to_column_data.pop(property_name).data
             data_index = name_to_column_data.get(f"{property_name}_index", None)
             not_ragged_array = data_index is None
             if not_ragged_array:
                 values = data[:]
-<<<<<<< HEAD
-            else:
-=======
             else:  # TODO if we want we could make this recursive to handle nested ragged arrays
->>>>>>> 18a00661
                 data_index = data_index.data
                 index_spacing = np.diff(data_index, prepend=0)
                 all_index_spacing_are_the_same = np.unique(index_spacing).size == 1
@@ -662,19 +660,14 @@
 
 
 class NwbSortingSegment(BaseSortingSegment):
-<<<<<<< HEAD
     def __init__(self, spike_times_data, spike_times_index_data, sampling_frequency: float, t_start: float):
-=======
-    def __init__(self, spike_times_data, spike_times_index_data, sampling_frequency):
->>>>>>> 18a00661
         BaseSortingSegment.__init__(self)
         self.spike_times_data = spike_times_data
         self.spike_times_index_data = spike_times_index_data
+        self.spike_times_data = spike_times_data
+        self.spike_times_index_data = spike_times_index_data
         self._sampling_frequency = sampling_frequency
-<<<<<<< HEAD
         self._t_start = t_start
-=======
->>>>>>> 18a00661
 
     def get_unit_spike_train(
         self,
@@ -697,8 +690,6 @@
         start_index = 0
         if start_frame is not None:
             start_index = np.searchsorted(frames, start_frame, side="left")
-        else:
-            start_index = 0
 
         if end_frame is not None:
             end_index = np.searchsorted(frames, end_frame, side="left")
