from re import escape
from unittest import TestCase

import numpy as np
from numpy.testing import assert_array_equal
import pytest

from spikeinterface.extractors import read_ibl_recording, read_ibl_sorting, IblRecordingExtractor

EID = "e2b845a1-e313-4a08-bc61-a5f662ed295e"
PID = "80f6ffdd-f692-450f-ab19-cd6d45bfd73e"


@pytest.mark.streaming_extractors
class TestDefaultIblRecordingExtractorApBand(TestCase):
    @classmethod
    def setUpClass(cls):
        import requests
        from one.api import ONE

        cls.eid = EID
        try:
            cls.one = ONE(
                base_url="https://openalyx.internationalbrainlab.org",
                password="international",
                silent=True,
                cache_dir=None,
            )
        except:
            pytest.skip("Skipping test due to server being down.")
        try:
            cls.recording = read_ibl_recording(eid=cls.eid, stream_name="probe00.ap", one=cls.one)
        except requests.exceptions.HTTPError as e:
            if e.response.status_code == 503:
                pytest.skip("Skipping test due to server being down (HTTP 503).")
            else:
                raise
        except KeyError as e:
            # This is another error which I think is caused by server problems. I think that ONE is not handling their
            # Exceptions properly so this is a workaround.
            expected_error_message = "None of [Index(['e2b845a1-e313-4a08-bc61-a5f662ed295e', '012bf9d0-765c-4743-81da-4f8db39c9a19'], dtype='object')] are in the [index]"
            if str(e) == expected_error_message:
                pytest.skip(f"Skipping test due to KeyError: {e}")
            else:
                raise
        cls.small_scaled_trace = cls.recording.get_traces(start_frame=5, end_frame=26, return_scaled=True)
        cls.small_unscaled_trace = cls.recording.get_traces(
            start_frame=5, end_frame=26
        )  # return_scaled=False is SI default

    def test_get_stream_names(self):
        stream_names = IblRecordingExtractor.get_stream_names(eid=self.eid, one=self.one)

        expected_stream_names = ["probe01.ap", "probe01.lf", "probe00.ap", "probe00.lf"]
        self.assertCountEqual(first=stream_names, second=expected_stream_names)

    def test_dtype(self):
        expected_datatype = "int16"
        assert self.recording.get_dtype().name == expected_datatype

    def test_channel_ids(self):
        expected_channel_ids = [f"AP{index}" for index in range(384)]
        self.assertListEqual(list1=list(self.recording.get_channel_ids()), list2=expected_channel_ids)

    def test_gains(self):
        expected_gains = 2.34375 * np.ones(shape=384)
        assert_array_equal(x=self.recording.get_channel_gains(), y=expected_gains)

    def test_offsets(self):
        expected_offsets = np.zeros(shape=384)
        assert_array_equal(x=self.recording.get_channel_offsets(), y=expected_offsets)

    def test_probe_representation(self):
        probe = self.recording.get_probe()
        expected_probe_representation = "Probe - 384ch - 1shanks"
        assert repr(probe) == expected_probe_representation

    def test_property_keys(self):
        expected_property_keys = [
            "gain_to_uV",
            "offset_to_uV",
            "contact_vector",
            "location",
            "group",
            "shank",
            "shank_row",
            "shank_col",
            "good_channel",
            "inter_sample_shift",
            "adc",
            "index_on_probe",
        ]
        self.assertCountEqual(first=self.recording.get_property_keys(), second=expected_property_keys)

    def test_trace_shape(self):
        expected_shape = (21, 384)
        self.assertTupleEqual(tuple1=self.small_scaled_trace.shape, tuple2=expected_shape)

    def test_scaled_trace_dtype(self):
        expected_dtype = np.dtype("float32")
        assert self.small_scaled_trace.dtype == expected_dtype

    def test_unscaled_trace_dtype(self):
        expected_dtype = np.dtype("int16")
        assert self.small_unscaled_trace.dtype == expected_dtype


@pytest.mark.streaming_extractors
class TestIblStreamingRecordingExtractorApBandWithLoadSyncChannel(TestCase):
    @classmethod
    def setUpClass(cls):
        from one.api import ONE

        cls.eid = "e2b845a1-e313-4a08-bc61-a5f662ed295e"
        try:
            cls.one = ONE(
                base_url="https://openalyx.internationalbrainlab.org",
                password="international",
                silent=True,
                cache_dir=None,
            )
        except:
            pytest.skip("Skipping test due to server being down.")
        cls.recording = read_ibl_recording(eid=cls.eid, stream_name="probe00.ap", load_sync_channel=True, one=cls.one)
        cls.small_scaled_trace = cls.recording.get_traces(start_frame=5, end_frame=26, return_scaled=True)
        cls.small_unscaled_trace = cls.recording.get_traces(
            start_frame=5, end_frame=26
        )  # return_scaled=False is SI default

    def test_dtype(self):
        expected_datatype = "int16"
        assert self.recording.get_dtype().name == expected_datatype

    def test_channel_ids(self):
        expected_channel_ids = [f"AP{index}" for index in range(384)] + ["SY0"]
        self.assertListEqual(list1=list(self.recording.get_channel_ids()), list2=expected_channel_ids)

    def test_gains(self):
        expected_gains = np.concatenate([2.34375 * np.ones(shape=384), [1171.875]])
        assert_array_equal(x=self.recording.get_channel_gains(), y=expected_gains)

    def test_offsets(self):
        expected_offsets = np.zeros(shape=385)
        assert_array_equal(x=self.recording.get_channel_offsets(), y=expected_offsets)

    def test_probe_representation(self):
        expected_exception = ValueError
        expected_error_message = "There is no Probe attached to this recording. Use set_probe(...) to attach one."
        with self.assertRaisesRegex(
            expected_exception=expected_exception,
            expected_regex=f"^{escape(expected_error_message)}$",
        ):
            self.recording.get_probe()

    def test_property_keys(self):
        expected_property_keys = [
            "gain_to_uV",
            "offset_to_uV",
            "shank",
            "shank_row",
            "shank_col",
            "good_channel",
            "inter_sample_shift",
            "adc",
            "index_on_probe",
        ]
        self.assertCountEqual(first=self.recording.get_property_keys(), second=expected_property_keys)

    def test_trace_shape(self):
        expected_shape = (21, 385)
        self.assertTupleEqual(tuple1=self.small_scaled_trace.shape, tuple2=expected_shape)

    def test_scaled_trace_dtype(self):
        expected_dtype = np.dtype("float32")
        assert self.small_scaled_trace.dtype == expected_dtype

    def test_unscaled_trace_dtype(self):
        expected_dtype = np.dtype("int16")
        assert self.small_unscaled_trace.dtype == expected_dtype


@pytest.mark.streaming_extractors
class TestIblSortingExtractor(TestCase):
    def test_ibl_sorting_extractor(self):
        """
        Here we generate spike train with 3 clusters in a very basic ALF format\
        and read it with the spikeinterface extractor
        """
        from one.api import ONE

        try:
            one = ONE(
                base_url="https://openalyx.internationalbrainlab.org",
                password="international",
                silent=True,
                cache_dir=None,
            )
        except:
            pytest.skip("Skipping test due to server being down.")
<<<<<<< HEAD
        sorting = read_ibl_sorting(pid=PID, one=one)
        assert len(sorting.unit_ids) == 1091
        sorting_good = read_ibl_sorting(pid=PID, good_clusters_only=True)
        assert len(sorting_good.unit_ids) == 155
=======
        sorting = read_ibl_sorting(pid=PID, one=one, revision="2023-12-05")
        assert len(sorting.unit_ids) == 733
        sorting_good = read_ibl_sorting(pid=PID, good_clusters_only=True, one=one, revision="2023-12-05")
        assert len(sorting_good.unit_ids) == 108
>>>>>>> 2e4e8d96

        # check properties
        assert "firing_rate" in sorting.get_property_keys()
        assert "acronym" not in sorting.get_property_keys()
        assert "brain_area" in sorting_good.get_property_keys()

        # load without properties
        sorting_no_properties = read_ibl_sorting(pid=PID, one=one, load_unit_properties=False, revision="2023-12-05")
        # check properties
        assert "firing_rate" not in sorting_no_properties.get_property_keys()


if __name__ == "__main__":
    TestDefaultIblRecordingExtractorApBand.setUpClass()
    test1 = TestDefaultIblRecordingExtractorApBand()
    test1.setUp()
    test1.test_get_stream_names()
    test1.test_dtype()
    test1.test_channel_ids()
    test1.test_gains()
    test1.test_offsets()
    test1.test_int16_gain_to_uV()
    test1.test_probe_representation()
    test1.test_property_keys()
    test1.test_trace_shape()
    test1.test_scaled_trace_dtype()
    test1.test_unscaled_trace_dtype()

    TestIblStreamingRecordingExtractorApBandWithLoadSyncChannel.setUpClass()
    test2 = TestIblStreamingRecordingExtractorApBandWithLoadSyncChannel()
    test2.setUp()
    test2.test_get_stream_names()
    test2.test_get_stream_names()
    test2.test_dtype()
    test2.test_channel_ids()
    test2.test_gains()
    test2.test_offsets()
    test2.test_int16_gain_to_uV()
    test2.test_probe_representation()
    test2.test_property_keys()
    test2.test_trace_shape()
    test2.test_scaled_trace_dtype()
    test2.test_unscaled_trace_dtype()<|MERGE_RESOLUTION|>--- conflicted
+++ resolved
@@ -197,17 +197,10 @@
             )
         except:
             pytest.skip("Skipping test due to server being down.")
-<<<<<<< HEAD
-        sorting = read_ibl_sorting(pid=PID, one=one)
-        assert len(sorting.unit_ids) == 1091
-        sorting_good = read_ibl_sorting(pid=PID, good_clusters_only=True)
-        assert len(sorting_good.unit_ids) == 155
-=======
         sorting = read_ibl_sorting(pid=PID, one=one, revision="2023-12-05")
         assert len(sorting.unit_ids) == 733
         sorting_good = read_ibl_sorting(pid=PID, good_clusters_only=True, one=one, revision="2023-12-05")
         assert len(sorting_good.unit_ids) == 108
->>>>>>> 2e4e8d96
 
         # check properties
         assert "firing_rate" in sorting.get_property_keys()
