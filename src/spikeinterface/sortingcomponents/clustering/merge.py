from pathlib import Path
from multiprocessing import get_context
from concurrent.futures import ProcessPoolExecutor
from threadpoolctl import threadpool_limits
from tqdm.auto import tqdm

import scipy.spatial
from sklearn.decomposition import PCA
from sklearn.discriminant_analysis import LinearDiscriminantAnalysis

import numpy as np
import networkx as nx

from spikeinterface.core.job_tools import get_poolexecutor, fix_job_kwargs


from .isocut5 import isocut5

from .tools import aggregate_sparse_features, FeaturesLoader, compute_template_from_sparse


DEBUG = False


def merge_clusters(
    peaks,
    peak_labels,
    recording,
    features_dict_or_folder,
    radius_um=70,
    method="waveforms_lda",
    method_kwargs={},
    **job_kwargs,
):
    """
    Merge cluster using differents methods.

    Parameters
    ----------
    peaks: numpy.ndarray 1d
        detected peaks (or a subset)
    peak_labels: numpy.ndarray 1d
        original label before merge
        peak_labels.size == peaks.size
    recording: Recording object
        A recording object
    features_dict_or_folder: dict or folder
        A dictionary of features precomputed with peak_pipeline or a folder containing npz file for features.
    method: str
        The method used
    method_kwargs: dict
        Option for the method.
    Returns
    -------
    merge_peak_labels: numpy.ndarray 1d
        New vectors label after merges.
    peak_shifts: numpy.ndarray 1d
        A vector of sample shift to be reverse applied on original sample_index on peak detection
        Negative shift means too early.
        Posituve shift means too late.
        So the correction must be applied like this externaly:
        final_peaks = peaks.copy()
        final_peaks['sample_index'] -= peak_shifts

    """

    job_kwargs = fix_job_kwargs(job_kwargs)

    features = FeaturesLoader.from_dict_or_folder(features_dict_or_folder)
    sparse_wfs = features["sparse_wfs"]
    sparse_mask = features["sparse_mask"]

    labels_set, pair_mask, pair_shift, pair_values = find_merge_pairs(
        peaks,
        peak_labels,
        recording,
        features_dict_or_folder,
        sparse_wfs,
        sparse_mask,
        radius_um=radius_um,
        method=method,
        method_kwargs=method_kwargs,
        **job_kwargs,
    )

    if DEBUG:
        import matplotlib.pyplot as plt

        fig, ax = plt.subplots()
        ax.matshow(pair_values)

        pair_values[~pair_mask] = 20

        import hdbscan

        fig, ax = plt.subplots()
        clusterer = hdbscan.HDBSCAN(metric="precomputed", min_cluster_size=2, allow_single_cluster=True)
        clusterer.fit(pair_values)
        print(clusterer.labels_)
        clusterer.single_linkage_tree_.plot(cmap="viridis", colorbar=True)
        # ~ fig, ax = plt.subplots()
        # ~ clusterer.minimum_spanning_tree_.plot(edge_cmap='viridis',
        # ~ edge_alpha=0.6,
        # ~ node_size=80,
        # ~ edge_linewidth=2)

        graph = clusterer.single_linkage_tree_.to_networkx()

        import scipy.cluster

        fig, ax = plt.subplots()
        scipy.cluster.hierarchy.dendrogram(clusterer.single_linkage_tree_.to_numpy(), ax=ax)

        import networkx as nx

        fig = plt.figure()
        nx.draw_networkx(graph)
        plt.show()

        plt.show()

    merges = agglomerate_pairs(labels_set, pair_mask, pair_values, connection_mode="partial")
    # merges = agglomerate_pairs(labels_set, pair_mask, pair_values, connection_mode="full")

    group_shifts = resolve_final_shifts(labels_set, merges, pair_mask, pair_shift)

    # apply final label and shift
    merge_peak_labels = peak_labels.copy()
    peak_shifts = np.zeros(peak_labels.size, dtype="int64")
    for merge, shifts in zip(merges, group_shifts):
        label0 = merge[0]
        mask = np.in1d(peak_labels, merge)
        merge_peak_labels[mask] = label0
        for l, label1 in enumerate(merge):
            if l == 0:
                # the first label is the reference (shift=0)
                continue
            peak_shifts[peak_labels == label1] = shifts[l]

    return merge_peak_labels, peak_shifts


def resolve_final_shifts(labels_set, merges, pair_mask, pair_shift):
    labels_set = list(labels_set)

    group_shifts = []
    for merge in merges:
        shifts = np.zeros(len(merge), dtype="int64")

        label_inds = [labels_set.index(label) for label in merge]

        label0 = merge[0]
        ind0 = label_inds[0]

        # First find relative shift to label0 (l=0) in the subgraph
        local_pair_mask = pair_mask[label_inds, :][:, label_inds]
        local_pair_shift = None
        G = None
        for l, label1 in enumerate(merge):
            if l == 0:
                # the first label is the reference (shift=0)
                continue
            ind1 = label_inds[l]
            if local_pair_mask[0, l]:
                # easy case the pair label0<>label1 was existing
                shift = pair_shift[ind0, ind1]
            else:
                # more complicated case need to find intermediate label and propagate the shift!!
                if G is None:
                    # the the graph only once and only if needed
                    G = nx.from_numpy_array(local_pair_mask | local_pair_mask.T)
                    local_pair_shift = pair_shift[label_inds, :][:, label_inds]
                    local_pair_shift += local_pair_shift.T

                shift_chain = nx.shortest_path(G, source=l, target=0)
                shift = 0
                for i in range(len(shift_chain) - 1):
                    shift += local_pair_shift[shift_chain[i + 1], shift_chain[i]]
            shifts[l] = shift

        group_shifts.append(shifts)

    return group_shifts


def agglomerate_pairs(labels_set, pair_mask, pair_values, connection_mode="full"):
    """
    Agglomerate merge pairs into final merge groups.

    The merges are ordered by label.

    """

    labels_set = np.array(labels_set)

    merges = []

    graph = nx.from_numpy_array(pair_mask | pair_mask.T)
    # put real nodes names for debugging
    maps = dict(zip(np.arange(labels_set.size), labels_set))
    graph = nx.relabel_nodes(graph, maps)

    groups = list(nx.connected_components(graph))
    for group in groups:
        if len(group) == 1:
            continue
        sub_graph = graph.subgraph(group)
        # print(group, sub_graph)
        cliques = list(nx.find_cliques(sub_graph))
        if len(cliques) == 1 and len(cliques[0]) == len(group):
            # the sub graph is full connected: no ambiguity
            # merges.append(labels_set[cliques[0]])
            merges.append(cliques[0])
        elif len(cliques) > 1:
            # the subgraph is not fully connected
            if connection_mode == "full":
                # node merge
                pass
            elif connection_mode == "partial":
                group = list(group)
                # merges.append(labels_set[group])
                merges.append(group)
            elif connection_mode == "clique":
                raise NotImplementedError
            else:
                raise ValueError

            if DEBUG:
                import matplotlib.pyplot as plt

                fig = plt.figure()
                nx.draw_networkx(sub_graph)
                plt.show()

    if DEBUG:
        import matplotlib.pyplot as plt

        fig = plt.figure()
        nx.draw_networkx(graph)
        plt.show()

    # ensure ordered label
    merges = [np.sort(merge) for merge in merges]

    return merges


def find_merge_pairs(
    peaks,
    peak_labels,
    recording,
    features_dict_or_folder,
    sparse_wfs,
    sparse_mask,
    radius_um=70,
    method="project_distribution",
    method_kwargs={},
    **job_kwargs
    # n_jobs=1,
    # mp_context="fork",
    # max_threads_per_process=1,
    # progress_bar=True,
):
    """
    Searh some possible merge 2 by 2.
    """
    job_kwargs = fix_job_kwargs(job_kwargs)

    # features_dict_or_folder = Path(features_dict_or_folder)

    # peaks = features_dict_or_folder['peaks']
    total_channels = recording.get_num_channels()

    # sparse_wfs = features['sparse_wfs']

    labels_set = np.setdiff1d(peak_labels, [-1]).tolist()
    n = len(labels_set)
    pair_mask = np.triu(np.ones((n, n), dtype="bool")) & ~np.eye(n, dtype="bool")
    pair_shift = np.zeros((n, n), dtype="int64")
    pair_values = np.zeros((n, n), dtype="float64")

    # compute template (no shift at this step)

    templates = compute_template_from_sparse(
        peaks, peak_labels, labels_set, sparse_wfs, sparse_mask, total_channels, peak_shifts=None
    )

    max_chans = np.argmax(np.max(np.abs(templates), axis=1), axis=1)

    channel_locs = recording.get_channel_locations()
    template_locs = channel_locs[max_chans, :]
    template_dist = scipy.spatial.distance.cdist(template_locs, template_locs, metric="euclidean")

    pair_mask = pair_mask & (template_dist < radius_um)
    indices0, indices1 = np.nonzero(pair_mask)

    n_jobs = job_kwargs["n_jobs"]
    mp_context = job_kwargs.get("mp_context", None)
    max_threads_per_process = job_kwargs.get("max_threads_per_process", 1)
    progress_bar = job_kwargs["progress_bar"]

    Executor = get_poolexecutor(n_jobs)

    with Executor(
        max_workers=n_jobs,
        initializer=find_pair_worker_init,
        mp_context=get_context(mp_context),
        initargs=(
            recording,
            features_dict_or_folder,
            peak_labels,
            labels_set,
            templates,
            method,
            method_kwargs,
            max_threads_per_process,
        ),
    ) as pool:
        jobs = []
        for ind0, ind1 in zip(indices0, indices1):
            label0 = labels_set[ind0]
            label1 = labels_set[ind1]
            jobs.append(pool.submit(find_pair_function_wrapper, label0, label1))

        if progress_bar:
            iterator = tqdm(jobs, desc=f"find_merge_pairs with {method}", total=len(jobs))
        else:
            iterator = jobs

        for res in iterator:
            is_merge, label0, label1, shift, merge_value = res.result()
            ind0 = labels_set.index(label0)
            ind1 = labels_set.index(label1)

            pair_mask[ind0, ind1] = is_merge
            if is_merge:
                pair_shift[ind0, ind1] = shift
                pair_values[ind0, ind1] = merge_value

    pair_mask = pair_mask & (template_dist < radius_um)
    indices0, indices1 = np.nonzero(pair_mask)

    return labels_set, pair_mask, pair_shift, pair_values


def find_pair_worker_init(
    recording,
    features_dict_or_folder,
    original_labels,
    labels_set,
    templates,
    method,
    method_kwargs,
    max_threads_per_process,
):
    global _ctx
    _ctx = {}

    _ctx["recording"] = recording
    _ctx["original_labels"] = original_labels
    _ctx["labels_set"] = labels_set
    _ctx["templates"] = templates
    _ctx["method"] = method
    _ctx["method_kwargs"] = method_kwargs
    _ctx["method_class"] = find_pair_method_dict[method]
    _ctx["max_threads_per_process"] = max_threads_per_process

    # if isinstance(features_dict_or_folder, dict):
    #     _ctx["features"] = features_dict_or_folder
    # else:
    #     _ctx["features"] = FeaturesLoader(features_dict_or_folder)

    _ctx["features"] = FeaturesLoader.from_dict_or_folder(features_dict_or_folder)

    _ctx["peaks"] = _ctx["features"]["peaks"]


def find_pair_function_wrapper(label0, label1):
    global _ctx
    with threadpool_limits(limits=_ctx["max_threads_per_process"]):
        is_merge, label0, label1, shift, merge_value = _ctx["method_class"].merge(
            label0,
            label1,
            _ctx["labels_set"],
            _ctx["templates"],
            _ctx["original_labels"],
            _ctx["peaks"],
            _ctx["features"],
            **_ctx["method_kwargs"],
        )

    return is_merge, label0, label1, shift, merge_value


class ProjectDistribution:
    """
    This method is a refactorized mix  between:
       * old tridesclous code
       * some ideas by Charlie Windolf in spikespvae

    The idea is :
      * project the waveform (or features) samples on a 1d axis (using  LDA for instance).
      * check that it is the same or not distribution (diptest, distrib_overlap, ...)


    """

    name = "project_distribution"

    @staticmethod
    def merge(
        label0,
        label1,
        labels_set,
        templates,
        original_labels,
        peaks,
        features,
        waveforms_sparse_mask=None,
        feature_name="sparse_tsvd",
        projection="centroid",
        criteria="diptest",
        threshold_diptest=0.5,
        threshold_percentile=80.0,
        threshold_overlap=0.4,
        min_cluster_size=50,
        num_shift=2,
    ):
        if num_shift > 0:
            assert feature_name == "sparse_wfs"
        sparse_wfs = features[feature_name]

        assert waveforms_sparse_mask is not None

        (inds0,) = np.nonzero(original_labels == label0)
        chans0 = np.unique(peaks["channel_index"][inds0])
        target_chans0 = np.flatnonzero(np.all(waveforms_sparse_mask[chans0, :], axis=0))

        (inds1,) = np.nonzero(original_labels == label1)
        chans1 = np.unique(peaks["channel_index"][inds1])
        target_chans1 = np.flatnonzero(np.all(waveforms_sparse_mask[chans1, :], axis=0))

        if inds0.size < min_cluster_size or inds1.size < min_cluster_size:
            is_merge = False
            merge_value = 0
            final_shift = 0
            return is_merge, label0, label1, final_shift, merge_value

        target_chans = np.intersect1d(target_chans0, target_chans1)

        inds = np.concatenate([inds0, inds1])
        labels = np.zeros(inds.size, dtype="int")
        labels[inds0.size :] = 1
        wfs, out = aggregate_sparse_features(peaks, inds, sparse_wfs, waveforms_sparse_mask, target_chans)
        wfs = wfs[~out]
        labels = labels[~out]

        cut = np.searchsorted(labels, 1)
        wfs0_ = wfs[:cut, :, :]
        wfs1_ = wfs[cut:, :, :]

        template0_ = np.mean(wfs0_, axis=0)
        template1_ = np.mean(wfs1_, axis=0)
        num_samples = template0_.shape[0]

        template0 = template0_[num_shift : num_samples - num_shift, :]

        wfs0 = wfs0_[:, num_shift : num_samples - num_shift, :]

        # best shift strategy 1 = max cosine
        # values = []
        # for shift in range(num_shift * 2 + 1):
        #     template1 = template1_[shift : shift + template0.shape[0], :]
        #     norm = np.linalg.norm(template0.flatten()) * np.linalg.norm(template1.flatten())
        #     value = np.sum(template0.flatten() * template1.flatten()) / norm
        #     values.append(value)
        # best_shift = np.argmax(values)

        # best shift strategy 2 = min dist**2
        # values = []
        # for shift in range(num_shift * 2 + 1):
        #     template1 = template1_[shift : shift + template0.shape[0], :]
        #     value = np.sum((template1 - template0)**2)
        #     values.append(value)
        # best_shift = np.argmin(values)

        # best shift strategy 3 : average delta argmin between channels
        channel_shift = np.argmax(np.abs(template1_), axis=0) - np.argmax(np.abs(template0_), axis=0)
        mask = np.abs(channel_shift) <= num_shift
        channel_shift = channel_shift[mask]
        if channel_shift.size > 0:
            best_shift = int(np.round(np.mean(channel_shift))) + num_shift
        else:
            best_shift = num_shift

        wfs1 = wfs1_[:, best_shift : best_shift + template0.shape[0], :]
        template1 = template1_[best_shift : best_shift + template0.shape[0], :]

        if projection == "lda":
            wfs_0_1 = np.concatenate([wfs0, wfs1], axis=0)
            flat_wfs = wfs_0_1.reshape(wfs_0_1.shape[0], -1)
            feat = LinearDiscriminantAnalysis(n_components=1).fit_transform(flat_wfs, labels)
            feat = feat[:, 0]
            feat0 = feat[:cut]
            feat1 = feat[cut:]

        elif projection == "centroid":
            vector_0_1 = template1 - template0
            vector_0_1 /= np.sum(vector_0_1**2)
            feat0 = np.sum((wfs0 - template0[np.newaxis, :, :]) * vector_0_1[np.newaxis, :, :], axis=(1, 2))
            feat1 = np.sum((wfs1 - template0[np.newaxis, :, :]) * vector_0_1[np.newaxis, :, :], axis=(1, 2))
            # feat  = np.sum((wfs_0_1 - template0[np.newaxis, :, :]) * vector_0_1[np.newaxis, :, :], axis=(1, 2))
            feat = np.concatenate([feat0, feat1], axis=0)

        else:
            raise ValueError(f"bad projection {projection}")

        if criteria == "diptest":
            dipscore, cutpoint = isocut5(feat)
            is_merge = dipscore < threshold_diptest
            merge_value = dipscore
        elif criteria == "percentile":
            l0 = np.percentile(feat0, threshold_percentile)
            l1 = np.percentile(feat1, 100.0 - threshold_percentile)
            is_merge = l0 >= l1
            merge_value = l0 - l1
        elif criteria == "distrib_overlap":
            lim0 = min(np.min(feat0), np.min(feat1))
            lim1 = max(np.max(feat0), np.max(feat1))
            bin_size = (lim1 - lim0) / 200.0
            bins = np.arange(lim0, lim1, bin_size)

            pdf0, _ = np.histogram(feat0, bins=bins, density=True)
            pdf1, _ = np.histogram(feat1, bins=bins, density=True)
            pdf0 *= bin_size
            pdf1 *= bin_size
            overlap = np.sum(np.minimum(pdf0, pdf1))

            is_merge = overlap >= threshold_overlap

            merge_value = 1 - overlap

        else:
            raise ValueError(f"bad criteria {criteria}")

        if is_merge:
            final_shift = best_shift - num_shift
        else:
            final_shift = 0

        if DEBUG:
            import matplotlib.pyplot as plt

            flatten_wfs0 = wfs0.swapaxes(1, 2).reshape(wfs0.shape[0], -1)
            flatten_wfs1 = wfs1.swapaxes(1, 2).reshape(wfs1.shape[0], -1)

            fig, axs = plt.subplots(ncols=2)
            ax = axs[0]
            ax.plot(flatten_wfs0.T, color="C0", alpha=0.01)
            ax.plot(flatten_wfs1.T, color="C1", alpha=0.01)
            m0 = np.mean(flatten_wfs0, axis=0)
            m1 = np.mean(flatten_wfs1, axis=0)
            ax.plot(m0, color="C0", alpha=1, lw=4, label=f"{label0} {inds0.size}")
            ax.plot(m1, color="C1", alpha=1, lw=4, label=f"{label1} {inds1.size}")

            ax.legend()

            bins = np.linspace(np.percentile(feat, 1), np.percentile(feat, 99), 100)
            bin_size = bins[1] - bins[0]
            count0, _ = np.histogram(feat0, bins=bins, density=True)
            count1, _ = np.histogram(feat1, bins=bins, density=True)
            pdf0 = count0 * bin_size
            pdf1 = count1 * bin_size

            ax = axs[1]
            ax.plot(bins[:-1], pdf0, color="C0")
            ax.plot(bins[:-1], pdf1, color="C1")

            if criteria == "diptest":
                ax.set_title(f"{dipscore:.4f} {is_merge}")
            elif criteria == "percentile":
                ax.set_title(f"{l0:.4f} {l1:.4f} {is_merge}")
                ax.axvline(l0, color="C0")
                ax.axvline(l1, color="C1")
            elif criteria == "distrib_overlap":
                print(
                    lim0,
                    lim1,
                )
                ax.set_title(f"{overlap:.4f} {is_merge}")
                ax.plot(bins[:-1], np.minimum(pdf0, pdf1), ls="--", color="k")

            plt.show()

        return is_merge, label0, label1, final_shift, merge_value


class NormalizedTemplateDiff:
    """
    Compute the normalized (some kind of) template differences.
    And merge if below a threhold.
    Do this at several shift.

    """

    name = "normalized_template_diff"

    @staticmethod
    def merge(
        label0,
        label1,
        labels_set,
        templates,
        original_labels,
        peaks,
        features,
        waveforms_sparse_mask=None,
        threshold_diff=0.05,
        min_cluster_size=50,
        num_shift=5,
    ):
        assert waveforms_sparse_mask is not None

        (inds0,) = np.nonzero(original_labels == label0)
        chans0 = np.unique(peaks["channel_index"][inds0])
        target_chans0 = np.flatnonzero(np.all(waveforms_sparse_mask[chans0, :], axis=0))

        (inds1,) = np.nonzero(original_labels == label1)
        chans1 = np.unique(peaks["channel_index"][inds1])
        target_chans1 = np.flatnonzero(np.all(waveforms_sparse_mask[chans1, :], axis=0))

        # if inds0.size < min_cluster_size or inds1.size < min_cluster_size:
        #     is_merge = False
        #     merge_value = 0
        #     final_shift = 0
        #     return is_merge, label0, label1, final_shift, merge_value

        target_chans = np.intersect1d(target_chans0, target_chans1)
        union_chans = np.union1d(target_chans0, target_chans1)

        ind0 = list(labels_set).index(label0)
        template0 = templates[ind0][:, target_chans]

        ind1 = list(labels_set).index(label1)
        template1 = templates[ind1][:, target_chans]

        num_samples = template0.shape[0]
        # norm = np.mean(np.abs(template0)) + np.mean(np.abs(template1))
        norm = np.mean(np.abs(template0) + np.abs(template1))
        all_shift_diff = []
        for shift in range(-num_shift, num_shift + 1):
            temp0 = template0[num_shift : num_samples - num_shift, :]
            temp1 = template1[num_shift + shift : num_samples - num_shift + shift, :]
            d = np.mean(np.abs(temp0 - temp1)) / (norm)
            all_shift_diff.append(d)
        normed_diff = np.min(all_shift_diff)

        is_merge = normed_diff < threshold_diff
        if is_merge:
            merge_value = normed_diff
            final_shift = np.argmin(all_shift_diff) - num_shift
        else:
            final_shift = 0
            merge_value = np.nan

<<<<<<< HEAD
        DEBUG = False
        # DEBUG = True
=======
>>>>>>> 18f2a274
        if DEBUG and normed_diff < 0.2:
            # if DEBUG:

            import matplotlib.pyplot as plt

            fig, ax = plt.subplots()

            m0 = template0.T.flatten()
            m1 = template1.T.flatten()

            ax.plot(m0, color="C0", label=f"{label0} {inds0.size}")
            ax.plot(m1, color="C1", label=f"{label1} {inds1.size}")

            ax.set_title(
                f"union{union_chans.size} intersect{target_chans.size} \n {normed_diff:.3f} {final_shift} {is_merge}"
            )
            ax.legend()
            plt.show()

        return is_merge, label0, label1, final_shift, merge_value


find_pair_method_list = [
    ProjectDistribution,
    NormalizedTemplateDiff,
]
find_pair_method_dict = {e.name: e for e in find_pair_method_list}<|MERGE_RESOLUTION|>--- conflicted
+++ resolved
@@ -663,11 +663,9 @@
             final_shift = 0
             merge_value = np.nan
 
-<<<<<<< HEAD
         DEBUG = False
         # DEBUG = True
-=======
->>>>>>> 18f2a274
+        
         if DEBUG and normed_diff < 0.2:
             # if DEBUG:
 
