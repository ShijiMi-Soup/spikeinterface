import numpy as np
from tqdm.auto import tqdm, trange
import scipy.interpolate

try:
    import torch
    import torch.nn.functional as F

    HAVE_TORCH = True
except ImportError:
    HAVE_TORCH = False

from .tools import make_multi_method_doc


def estimate_motion(
    recording,
    peaks,
    peak_locations,
    direction="y",
    bin_duration_s=10.0,
    bin_um=10.0,
    margin_um=0.0,
    rigid=False,
    win_shape="gaussian",
    win_step_um=50.0,
    win_sigma_um=150.0,
    post_clean=False,
    speed_threshold=30,
    sigma_smooth_s=None,
    method="decentralized",
    output_extra_check=False,
    progress_bar=False,
    upsample_to_histogram_bin=False,
    verbose=False,
    **method_kwargs,
):
    """
    Estimate motion for given peaks and after their localization.

    Note that the way you detect peak locations (center of mass/monopolar triangulation) have an impact on the result.

    Parameters
    ----------
    recording: BaseRecording
        The recording extractor
    peaks: numpy array
        Peak vector (complex dtype)
    peak_locations: numpy array
        Complex dtype with 'x', 'y', 'z' fields

    {method_doc}

    **histogram section**

    direction: 'x', 'y', 'z'
        Dimension on which the motion is estimated
    bin_duration_s: float
        Bin duration in second
    bin_um: float (default 10.)
        Spatial bin size in micro meter
    margin_um: float (default 0.)
        Margin in um to exclude from histogram estimation and
        non-rigid smoothing functions to avoid edge effects.
        Positive margin extrapolate out of the probe the motion.
        Negative margin crop the motion on the border.

    **non-rigid section**

    rigid : bool (default True)
        Compute rigid (one motion for the entire probe) or non rigid motion
        Rigid computation is equivalent to non-rigid with only one window with rectangular shape.
    win_shape: 'gaussian' or 'rect' or 'triangle'
        The shape of the windows for non rigid.
        When rigid this is force to 'rect'
    win_step_um: float (default 50.)
        Step deteween window
    win_sigma_um: float (deafult 150.)

    **motion cleaning section**

    post_clean: bool (default False)
        Apply some post cleaning to motion matrix or not.
    speed_threshold: float default 30.
        Detect to fast motion bump and remove then with interpolation.
    sigma_smooth_s: None or float
        Optional smooting gaussian kernel when not None.

    output_extra_check: bool
        If True then return an extra dict that contains variables
        to check intermediate steps (motion_histogram, non_rigid_windows, pairwise_displacement)
    upsample_to_histogram_bin: bool or None
        If True then upsample the returned motion array to the number of depth bins specified by bin_um.
        When None:
          * for non rigid case: then automatically True
          * for rigid (non_rigid_kwargs=None): automatically False
        This feature is in fact a bad idea and the interpolation should be done outside using better methods.
    progress_bar: bool
        Display progress bar or not.
    verbose: bool
        If True, output is verbose


    Returns
    -------
    motion: numpy array 2d
        Motion estimate in um.
        Shape (temporal bins, spatial bins)
        motion.shape[0] = temporal_bins.shape[0]
        motion.shape[1] = 1 (rigid) or spatial_bins.shape[1] (non rigid)
        If upsample_to_histogram_bin, motion.shape[1] corresponds to spatial
        bins given by bin_um.
    temporal_bins: numpy.array 1d
        temporal bins (bin center)
    spatial_bins: numpy.array 1d or None
        If rigid then None
        else motion.shape[1]
    extra_check: dict
        Optional output if `output_extra_check=True`
        This dict contain histogram, pairwise_displacement usefull for ploting.
    """
    # TODO handle multi segment one day
    assert recording.get_num_segments() == 1

    if output_extra_check:
        extra_check = {}
    else:
        extra_check = None

    # contact positions
    probe = recording.get_probe()
    dim = ["x", "y", "z"].index(direction)
    contact_pos = probe.contact_positions[:, dim]

    # spatial bins
    spatial_bin_edges = get_spatial_bin_edges(recording, direction, margin_um, bin_um)

    # get windows
    non_rigid_windows, non_rigid_window_centers = get_windows(
        rigid, bin_um, contact_pos, spatial_bin_edges, margin_um, win_step_um, win_sigma_um, win_shape
    )

    if output_extra_check:
        extra_check["non_rigid_windows"] = non_rigid_windows

    # run method
    method_class = estimate_motion_methods[method]
    motion, temporal_bins = method_class.run(
        recording,
        peaks,
        peak_locations,
        direction,
        bin_duration_s,
        bin_um,
        spatial_bin_edges,
        non_rigid_windows,
        verbose,
        progress_bar,
        extra_check,
        **method_kwargs,
    )

    # replace nan by zeros
    motion[np.isnan(motion)] = 0

    if post_clean:
        motion = clean_motion_vector(
            motion, temporal_bins, bin_duration_s, speed_threshold=speed_threshold, sigma_smooth_s=sigma_smooth_s
        )

    if upsample_to_histogram_bin is None:
        upsample_to_histogram_bin = not rigid
    if upsample_to_histogram_bin:
        extra_check["motion"] = motion
        extra_check["non_rigid_window_centers"] = non_rigid_window_centers
        non_rigid_windows = np.array(non_rigid_windows)
        non_rigid_windows /= non_rigid_windows.sum(axis=0, keepdims=True)
        non_rigid_window_centers = spatial_bin_edges[:-1] + bin_um / 2
        motion = motion @ non_rigid_windows

    if output_extra_check:
        return motion, temporal_bins, non_rigid_window_centers, extra_check
    else:
        return motion, temporal_bins, non_rigid_window_centers


class DecentralizedRegistration:
    """
    Method developed by the Paninski's group from Columbia university:
    Charlie Windolf, Julien Boussard, Erdem Varol, Hyun Dong Lee

    This method is also known as DREDGe, but this implemenation does not use LFP signals.

    Original reference:
    DECENTRALIZED MOTION INFERENCE AND REGISTRATION OF NEUROPIXEL DATA
    https://ieeexplore.ieee.org/document/9414145
    https://proceedings.neurips.cc/paper/2021/hash/b950ea26ca12daae142bd74dba4427c8-Abstract.html

    This code was improved during Spike Sorting NY Hackathon 2022 by Erdem Varol and Charlie Windolf.
    An additional major improvement can be found in this paper:
    https://www.biorxiv.org/content/biorxiv/early/2022/12/05/2022.12.04.519043.full.pdf


    Here are some various implementations by the original team:
    https://github.com/int-brain-lab/spikes_localization_registration/blob/main/registration_pipeline/image_based_motion_estimate.py#L211
    https://github.com/cwindolf/spike-psvae/tree/main/spike_psvae
    https://github.com/evarol/DREDge
    """

    name = "decentralized"
    params_doc = """
    histogram_depth_smooth_um: None or float
        Optional gaussian smoother on histogram on depth axis. 
        This is given as the sigma of the gaussian in micrometers.
    histogram_time_smooth_s:None or float
        Optional gaussian smoother on histogram on time axis.
        This is given as the sigma of the gaussian in second.
    pairwise_displacement_method: 'conv' or 'phase_cross_correlation'
        How to estimate the displacement in the pairwise matrix.
    max_displacement_um: float
        Maximum possible discplacement in micrometers.
    weight_scale: 'linear' or 'exp'
        For parwaise displacement, how to to rescale the associated weight matrix.
    error_sigma: float 0.2
        In case weight_scale='exp' this controls the sigma of the exponential.
    conv_engine: 'numpy' or 'torch'
        In case of pairwise_displacement_method='conv', what library to use to compute
        the underlying correlation.
    torch_device=None
        In case of conv_engine='torch', you can control which device (cpu or gpu)
    batch_size: int
        Size of batch for the convolution. Increasing this will speed things up dramatically
        on GPUs and sometimes on CPU as well.
    corr_threshold: float
        Minimum correlation between pair of time bins in order for these to be
        considered when optimizing a global displacment vector to align with
        the pairwise displacements.
    time_horizon_s: None or float
        When not None the parwise discplament matrix is computed in a small time horizon.
        In short only pair of bins close in time.
        So the pariwaise matrix is super sparse and have values only the diagonal.
    convergence_method='lsmr', 'lsqr_robust', 'gradient_descent'
        Which method to use to compute the global displacement vector from the pairwise matrix.
    robust_regression_sigma: float
        Use for convergence_method='lsqr_robust' for iterative selection of the regression.
    temporal_prior : bool=True
        Ensures continuity across time, unless there is evidence in the recording for jumps.
    spatial_prior : bool, False
        Ensures continuity across space. Not usually necessary except in recordings with
        glitches across space.
    force_spatial_median_continuity: bool, False
        When spatial_prior=False we can optionaly apply a median continuity across spatial windows.
    reference_displacement : string, one of: "mean", "median", "time", "mode_search"
        Strategy for picking what is considered displacement=0.
         - "mean" : the mean displacement is subtracted
         - "median" : the median displacement is subtracted
         - "time" : the displacement at a given time (in seconds) is subtracted
         - "mode_search" : an attempt is made to guess the mode. needs work.
    lsqr_robust_n_iter: int
        Number of iteration for convergence_method='lsqr_robust'.
    """

    @classmethod
<<<<<<< HEAD
    def run(cls, recording, peaks, peak_locations, direction, bin_duration_s, bin_um, spatial_bin_edges,
            non_rigid_windows, verbose, progress_bar, extra_check,
            histogram_depth_smooth_um=None, histogram_time_smooth_s=None,
            pairwise_displacement_method='conv', max_displacement_um=100., weight_scale='linear',
            error_sigma=0.2, conv_engine=None, torch_device=None, batch_size=1, corr_threshold=0.0,
            time_horizon_s=None, convergence_method='lsqr_robust', soft_weights=False, 
            normalized_xcorr=True, centered_xcorr=True, temporal_prior=True, spatial_prior=False,
            force_spatial_median_continuity=False, reference_displacement="median", reference_displacement_time_s=0,
            robust_regression_sigma=2, lsqr_robust_n_iter=20, weight_with_amplitude=False):

=======
    def run(
        cls,
        recording,
        peaks,
        peak_locations,
        direction,
        bin_duration_s,
        bin_um,
        spatial_bin_edges,
        non_rigid_windows,
        verbose,
        progress_bar,
        extra_check,
        pairwise_displacement_method="conv",
        max_displacement_um=100.0,
        weight_scale="linear",
        error_sigma=0.2,
        conv_engine=None,
        torch_device=None,
        batch_size=1,
        corr_threshold=0.0,
        time_horizon_s=None,
        convergence_method="lsqr_robust",
        soft_weights=False,
        normalized_xcorr=True,
        centered_xcorr=True,
        temporal_prior=True,
        spatial_prior=False,
        force_spatial_median_continuity=False,
        reference_displacement="median",
        reference_displacement_time_s=0,
        robust_regression_sigma=2,
        lsqr_robust_n_iter=20,
        weight_with_amplitude=False,
    ):
>>>>>>> 10e682f3
        # use torch if installed
        if conv_engine is None:
            conv_engine = "torch" if HAVE_TORCH else "numpy"

        # make 2D histogram raster
        if verbose:
<<<<<<< HEAD
            print('Computing motion histogram')

        motion_histogram, temporal_hist_bin_edges, spatial_hist_bin_edges = \
            make_2d_motion_histogram(recording, peaks,
                                     peak_locations,
                                     direction=direction,
                                     bin_duration_s=bin_duration_s,
                                     spatial_bin_edges=spatial_bin_edges,
                                     weight_with_amplitude=weight_with_amplitude,)

        if histogram_depth_smooth_um is not None:
            bins = np.arange(motion_histogram.shape[1]) * bin_um
            bins -= np.mean(bins)
            smooth_kernel = np.exp( -bins **2 / ( 2 * histogram_depth_smooth_um **2))
            smooth_kernel /= np.sum(smooth_kernel)
            motion_histogram = scipy.signal.fftconvolve(motion_histogram, smooth_kernel[None, :], mode='same', axes=1)

        if histogram_time_smooth_s is not None:
            bins = np.arange(motion_histogram.shape[0]) * bin_duration_s
            bins -= np.mean(bins)
            smooth_kernel = np.exp( -bins **2 / ( 2 * histogram_time_smooth_s **2))
            smooth_kernel /= np.sum(smooth_kernel)
            motion_histogram = scipy.signal.fftconvolve(motion_histogram, smooth_kernel[:, None], mode='same', axes=0)
        

=======
            print("Computing motion histogram")

        motion_histogram, temporal_hist_bin_edges, spatial_hist_bin_edges = make_2d_motion_histogram(
            recording,
            peaks,
            peak_locations,
            direction=direction,
            bin_duration_s=bin_duration_s,
            spatial_bin_edges=spatial_bin_edges,
            weight_with_amplitude=weight_with_amplitude,
        )
>>>>>>> 10e682f3
        if extra_check is not None:
            extra_check["motion_histogram"] = motion_histogram
            extra_check["pairwise_displacement_list"] = []
            extra_check["temporal_hist_bin_edges"] = temporal_hist_bin_edges
            extra_check["spatial_hist_bin_edges"] = spatial_hist_bin_edges

        # temporal bins are bin center
        temporal_bins = temporal_hist_bin_edges[:-1] + bin_duration_s // 2.0

        motion = np.zeros((temporal_bins.size, len(non_rigid_windows)), dtype=np.float64)
        windows_iter = non_rigid_windows
        if progress_bar:
            windows_iter = tqdm(windows_iter, desc="windows")
        if spatial_prior:
            all_pairwise_displacements = np.empty(
                (len(non_rigid_windows), temporal_bins.size, temporal_bins.size), dtype=np.float64
            )
            all_pairwise_displacement_weights = np.empty(
                (len(non_rigid_windows), temporal_bins.size, temporal_bins.size), dtype=np.float64
            )
        for i, win in enumerate(windows_iter):
            window_slice = np.flatnonzero(win > 1e-5)
            window_slice = slice(window_slice[0], window_slice[-1])
            if verbose:
                print(f"Computing pairwise displacement: {i + 1} / {len(non_rigid_windows)}")

            pairwise_displacement, pairwise_displacement_weight = compute_pairwise_displacement(
                motion_histogram[:, window_slice],
                bin_um,
                window=win[window_slice],
                method=pairwise_displacement_method,
                weight_scale=weight_scale,
                error_sigma=error_sigma,
                conv_engine=conv_engine,
                torch_device=torch_device,
                batch_size=batch_size,
                max_displacement_um=max_displacement_um,
                normalized_xcorr=normalized_xcorr,
                centered_xcorr=centered_xcorr,
                corr_threshold=corr_threshold,
                time_horizon_s=time_horizon_s,
                bin_duration_s=bin_duration_s,
                progress_bar=False,
            )

            if spatial_prior:
                all_pairwise_displacements[i] = pairwise_displacement
                all_pairwise_displacement_weights[i] = pairwise_displacement_weight

            if extra_check is not None:
                extra_check["pairwise_displacement_list"].append(pairwise_displacement)

            if verbose:
                print(f"Computing global displacement: {i + 1} / {len(non_rigid_windows)}")

            # TODO: if spatial_prior, do this after the loop
            if not spatial_prior:
                motion[:, i] = compute_global_displacement(
                    pairwise_displacement,
                    pairwise_displacement_weight=pairwise_displacement_weight,
                    convergence_method=convergence_method,
                    robust_regression_sigma=robust_regression_sigma,
                    lsqr_robust_n_iter=lsqr_robust_n_iter,
                    temporal_prior=temporal_prior,
                    spatial_prior=spatial_prior,
                    soft_weights=soft_weights,
                    progress_bar=False,
                )

        if spatial_prior:
            motion = compute_global_displacement(
                all_pairwise_displacements,
                pairwise_displacement_weight=all_pairwise_displacement_weights,
                convergence_method=convergence_method,
                robust_regression_sigma=robust_regression_sigma,
                lsqr_robust_n_iter=lsqr_robust_n_iter,
                temporal_prior=temporal_prior,
                spatial_prior=spatial_prior,
                soft_weights=soft_weights,
                progress_bar=False,
            )
        elif len(non_rigid_windows) > 1:
            # if spatial_prior is False, we still want keep the spatial bins
            # correctly offset from each other
            if force_spatial_median_continuity:
                for i in range(len(non_rigid_windows) - 1):
                    motion[:, i + 1] -= np.median(motion[:, i + 1] - motion[:, i])

        # try to avoid constant offset
        # let the user choose how to do this. here are some ideas.
        # (one can also -= their own number on the result of this function.)
        if reference_displacement == "mean":
            motion -= motion.mean()
        elif reference_displacement == "median":
            motion -= np.median(motion)
        elif reference_displacement == "time":
            # reference the motion to 0 at a specific time, independently in each window
            reference_displacement_bin = np.digitize(reference_displacement_time_s, temporal_hist_bin_edges) - 1
            motion -= motion[reference_displacement_bin, :]
        elif reference_displacement == "mode_search":
            # just a sketch of an idea
            # things might want to change, should have a configurable bin size,
            # should use a call to histogram instead of the loop, ...
            step_size = 0.1
            round_mode = np.round  # floor?
            best_ref = np.median(motion)
            max_zeros = np.sum(round_mode(motion - best_ref) == 0)
            for ref in np.arange(np.floor(motion.min()), np.ceil(motion.max()), step_size):
                n_zeros = np.sum(round_mode(motion - ref) == 0)
                if n_zeros > max_zeros:
                    max_zeros = n_zeros
                    best_ref = ref
            motion -= best_ref

        return motion, temporal_bins


class IterativeTemplateRegistration:
    """
    Alignment function implemented by Kilosort2.5 and ported from pykilosort:
    https://github.com/int-brain-lab/pykilosort/blob/ibl_prod/pykilosort/datashift2.py#L166

    The main difference with respect to the original implementation are:
     * scipy is used for gaussian smoothing
     * windowing is implemented as gaussian tapering (instead of rectangular blocks)
     * the 3d histogram is constructed in less cryptic way
     * peak_locations are computed outside and so can either center fo mass or monopolar trianglation
       contrary to kilosort2.5 use exclusively center of mass

    See https://www.science.org/doi/abs/10.1126/science.abf4588?cookieSet=1

    Ported by Alessio Buccino in SpikeInterface
    """

    name = "iterative_template"
    params_doc = """
    num_amp_bins: int
        number ob bins in the histogram on the log amplitues dimension, by default 20.
    num_shifts_global: int
        Number of spatial bin shifts to consider for global alignment, by default 15
    num_iterations: int
        Number of iterations for global alignment procedure, by default 10
    num_shifts_block: int
        Number of spatial bin shifts to consider for non-rigid alignment, by default 5
    smoothing_sigma: float
        Sigma of gaussian for covariance matrices smoothing, by default 0.5
    kriging_sigma: float
        sigma parameter for kriging_kernel function
    kriging_p: foat
        p parameter for kriging_kernel function
    kriging_d: float
        d parameter for kriging_kernel function
    """

    @classmethod
    def run(
        cls,
        recording,
        peaks,
        peak_locations,
        direction,
        bin_duration_s,
        bin_um,
        spatial_bin_edges,
        non_rigid_windows,
        verbose,
        progress_bar,
        extra_check,
        num_amp_bins=20,
        num_shifts_global=15,
        num_iterations=10,
        num_shifts_block=5,
        smoothing_sigma=0.5,
        kriging_sigma=1,
        kriging_p=2,
        kriging_d=2,
    ):
        # make a 3D histogram
        motion_histograms, temporal_hist_bin_edges, spatial_hist_bin_edges = make_3d_motion_histograms(
            recording,
            peaks,
            peak_locations,
            direction=direction,
            num_amp_bins=num_amp_bins,
            bin_duration_s=bin_duration_s,
            spatial_bin_edges=spatial_bin_edges,
        )
        # temporal bins are bin center
        temporal_bins = temporal_hist_bin_edges[:-1] + bin_duration_s // 2.0

        # do alignment
        shift_indices, target_histogram, shift_covs_block = iterative_template_registration(
            motion_histograms,
            non_rigid_windows=non_rigid_windows,
            num_shifts_global=num_shifts_global,
            num_iterations=num_iterations,
            num_shifts_block=num_shifts_block,
            smoothing_sigma=smoothing_sigma,
            kriging_sigma=kriging_sigma,
            kriging_p=kriging_p,
            kriging_d=kriging_d,
        )

        # convert to um
        motion = -(shift_indices * bin_um)

        if extra_check:
            extra_check["motion_histograms"] = motion_histograms
            extra_check["target_histogram"] = target_histogram
            extra_check["shift_covs_block"] = shift_covs_block
            extra_check["temporal_hist_bin_edges"] = temporal_hist_bin_edges
            extra_check["spatial_hist_bin_edges"] = spatial_hist_bin_edges

        return motion, temporal_bins


_methods_list = [DecentralizedRegistration, IterativeTemplateRegistration]
estimate_motion_methods = {m.name: m for m in _methods_list}
method_doc = make_multi_method_doc(_methods_list)
estimate_motion.__doc__ = estimate_motion.__doc__.format(method_doc=method_doc)


def get_spatial_bin_edges(recording, direction, margin_um, bin_um):
    # contact along one axis
    probe = recording.get_probe()
    dim = ["x", "y", "z"].index(direction)
    contact_pos = probe.contact_positions[:, dim]

    min_ = np.min(contact_pos) - margin_um
    max_ = np.max(contact_pos) + margin_um
    spatial_bins = np.arange(min_, max_ + bin_um, bin_um)

    return spatial_bins


def get_windows(rigid, bin_um, contact_pos, spatial_bin_edges, margin_um, win_step_um, win_sigma_um, win_shape):
    """
    Generate spatial windows (taper) for non-rigid motion.
    For rigid motion, this is equivalent to have one unique rectangular window that covers the entire probe.
    The windowing can be gaussian or rectangular.

    Parameters
    ----------
    rigid : bool
        If True, returns a single rectangular window
    bin_um : float
        Spatial bin size in um
    contact_pos : np.ndarray
        Position of electrodes (num_channels, 2)
    spatial_bin_edges : np.array
        The pre-computed spatial bin edges
    margin_um : float
        The margin to extend (if positive) or shrink (if negative) the probe dimension to compute windows.=
    win_step_um : float
        The steps at which windows are defined
    win_sigma_um : float
        Sigma of gaussian window (if win_shape is gaussian)
    win_shape : float
        "gaussian" | "rect"

    Returns
    -------
    non_rigid_windows : list of 1D arrays
        The scaling for each window. Each element has num_spatial_bins values
    non_rigid_window_centers: 1D np.array
        The center of each window

    Notes
    -----
    Note that kilosort2.5 uses overlaping rectangular windows.
    Here by default we use gaussian window.

    """
    bin_centers = spatial_bin_edges[:-1] + bin_um / 2.0
    n = bin_centers.size

    if rigid:
        # win_shape = 'rect' is forced
        non_rigid_windows = [np.ones(n, dtype="float64")]
        middle = (spatial_bin_edges[0] + spatial_bin_edges[-1]) / 2.0
        non_rigid_window_centers = np.array([middle])
    else:
        assert win_sigma_um >= win_step_um, f"win_sigma_um too low {win_sigma_um} compared to win_step_um {win_step_um}"

        min_ = np.min(contact_pos) - margin_um
        max_ = np.max(contact_pos) + margin_um
        num_non_rigid_windows = int((max_ - min_) // win_step_um)
        border = ((max_ - min_) % win_step_um) / 2
        non_rigid_window_centers = np.arange(num_non_rigid_windows + 1) * win_step_um + min_ + border
        non_rigid_windows = []

        for win_center in non_rigid_window_centers:
            if win_shape == "gaussian":
                win = np.exp(-((bin_centers - win_center) ** 2) / (2 * win_sigma_um**2))
            elif win_shape == "rect":
                win = np.abs(bin_centers - win_center) < (win_sigma_um / 2.0)
                win = win.astype("float64")
            elif win_shape == "triangle":
                center_dist = np.abs(bin_centers - win_center)
                in_window = center_dist <= (win_sigma_um / 2.0)
                win = -center_dist
                win[~in_window] = 0
                win[in_window] -= win[in_window].min()
                win[in_window] /= win[in_window].max()

            non_rigid_windows.append(win)

    return non_rigid_windows, non_rigid_window_centers


def make_2d_motion_histogram(
    recording,
    peaks,
    peak_locations,
    weight_with_amplitude=False,
    direction="y",
    bin_duration_s=1.0,
    bin_um=2.0,
    margin_um=50,
    spatial_bin_edges=None,
):
    """
    Generate 2d motion histogram in depth and time.

    Parameters
    ----------
    recording : BaseRecording
        The input recording
    peaks : np.array
        The peaks array
    peak_locations : np.array
        Array with peak locations
    weight_with_amplitude : bool, optional
        If True, motion histogram is weighted by amplitudes, by default False
    direction : str, optional
        'x', 'y', 'z', by default 'y'
    bin_duration_s : float, optional
        The temporal bin duration in s, by default 1.
    bin_um : float, optional
        The spatial bin size in um, by default 2. Ignored if spatial_bin_edges is given.
    margin_um : float, optional
        The margin to add to the minimum and maximum positions before spatial binning, by default 50.
        Ignored if spatial_bin_edges is given.
    spatial_bin_edges : np.array, optional
        The pre-computed spatial bin edges, by default None

    Returns
    -------
    motion_histogram
        2d np.array with motion histogram (num_temporal_bins, num_spatial_bins)
    temporal_bin_edges
        1d array with temporal bin edges
    spatial_bin_edges
        1d array with spatial bin edges
    """
    fs = recording.get_sampling_frequency()
    num_samples = recording.get_num_samples(segment_index=0)
    bin_sample_size = int(bin_duration_s * fs)
    sample_bin_edges = np.arange(0, num_samples + bin_sample_size, bin_sample_size)
    temporal_bin_edges = sample_bin_edges / fs
    if spatial_bin_edges is None:
        spatial_bin_edges = get_spatial_bin_edges(recording, direction, margin_um, bin_um)

    arr = np.zeros((peaks.size, 2), dtype="float64")
    arr[:, 0] = peaks["sample_index"]
    arr[:, 1] = peak_locations[direction]

    if weight_with_amplitude:
        weights = np.abs(peaks["amplitude"])
    else:
        weights = None

    motion_histogram, edges = np.histogramdd(arr, bins=(sample_bin_edges, spatial_bin_edges), weights=weights)

    # average amplitude in each bin
    if weight_with_amplitude:
        bin_counts, _ = np.histogramdd(arr, bins=(sample_bin_edges, spatial_bin_edges))
        bin_counts[bin_counts == 0] = 1
        motion_histogram = motion_histogram / bin_counts

    return motion_histogram, temporal_bin_edges, spatial_bin_edges


def make_3d_motion_histograms(
    recording,
    peaks,
    peak_locations,
    direction="y",
    bin_duration_s=1.0,
    bin_um=2.0,
    margin_um=50,
    num_amp_bins=20,
    log_transform=True,
    spatial_bin_edges=None,
):
    """
    Generate 3d motion histograms in depth, amplitude, and time.
    This is used by the "iterative_template_registration" (Kilosort2.5) method.


    Parameters
    ----------
    recording : BaseRecording
        The input recording
    peaks : np.array
        The peaks array
    peak_locations : np.array
        Array with peak locations
    direction : str, optional
        'x', 'y', 'z', by default 'y'
    bin_duration_s : float, optional
        The temporal bin duration in s, by default 1.
    bin_um : float, optional
        The spatial bin size in um, by default 2. Ignored if spatial_bin_edges is given.
    margin_um : float, optional
        The margin to add to the minimum and maximum positions before spatial binning, by default 50.
        Ignored if spatial_bin_edges is given.
    log_transform : bool, optional
        If True, histograms are log-transformed, by default True
    spatial_bin_edges : np.array, optional
        The pre-computed spatial bin edges, by default None

    Returns
    -------
    motion_histograms
        3d np.array with motion histogram (num_temporal_bins, num_spatial_bins, num_amp_bins)
    temporal_bin_edges
        1d array with temporal bin edges
    spatial_bin_edges
        1d array with spatial bin edges
    """
    fs = recording.get_sampling_frequency()
    num_samples = recording.get_num_samples(segment_index=0)
    bin_sample_size = int(bin_duration_s * fs)
    sample_bin_edges = np.arange(0, num_samples + bin_sample_size, bin_sample_size)
    temporal_bin_edges = sample_bin_edges / fs
    if spatial_bin_edges is None:
        spatial_bin_edges = get_spatial_bin_edges(recording, direction, margin_um, bin_um)

    # pre-compute abs amplitude and ranges for scaling
    amplitude_bin_edges = np.linspace(0, 1, num_amp_bins + 1)
    abs_peaks = np.abs(peaks["amplitude"])
    max_peak_amp = np.max(abs_peaks)
    min_peak_amp = np.min(abs_peaks)
    # log amplitudes and scale between 0-1
    abs_peaks_log_norm = (np.log10(abs_peaks) - np.log10(min_peak_amp)) / (
        np.log10(max_peak_amp) - np.log10(min_peak_amp)
    )

    arr = np.zeros((peaks.size, 3), dtype="float64")
    arr[:, 0] = peaks["sample_index"]
    arr[:, 1] = peak_locations[direction]
    arr[:, 2] = abs_peaks_log_norm

    motion_histograms, edges = np.histogramdd(
        arr,
        bins=(
            sample_bin_edges,
            spatial_bin_edges,
            amplitude_bin_edges,
        ),
    )

    if log_transform:
        motion_histograms = np.log2(1 + motion_histograms)

    return motion_histograms, temporal_bin_edges, spatial_bin_edges


def compute_pairwise_displacement(
    motion_hist,
    bin_um,
    method="conv",
    weight_scale="linear",
    error_sigma=0.2,
    conv_engine="numpy",
    torch_device=None,
    batch_size=1,
    max_displacement_um=1500,
    corr_threshold=0,
    time_horizon_s=None,
    normalized_xcorr=True,
    centered_xcorr=True,
    bin_duration_s=None,
    progress_bar=False,
    window=None,
):
    """
    Compute pairwise displacement
    """
    from scipy import sparse
    from scipy import linalg

    assert conv_engine in ("torch", "numpy")
    size = motion_hist.shape[0]
    pairwise_displacement = np.zeros((size, size), dtype="float32")

    if time_horizon_s is not None:
        band_width = int(np.ceil(time_horizon_s / bin_duration_s))
        if band_width >= size:
            time_horizon_s = None

    if conv_engine == "torch":
        if torch_device is None:
            torch_device = torch.device("cuda" if torch.cuda.is_available() else "cpu")

    if method == "conv":
        if max_displacement_um is None:
            n = motion_hist.shape[1] // 2
        else:
            n = min(
                motion_hist.shape[1] // 2,
                int(np.ceil(max_displacement_um // bin_um)),
            )
        possible_displacement = np.arange(-n, n + 1) * bin_um

        xrange = trange if progress_bar else range

        motion_hist_engine = motion_hist
        window_engine = window
        if conv_engine == "torch":
            motion_hist_engine = torch.as_tensor(motion_hist, dtype=torch.float32, device=torch_device)
            window_engine = torch.as_tensor(window, dtype=torch.float32, device=torch_device)

        pairwise_displacement = np.empty((size, size), dtype=np.float32)
        correlation = np.empty((size, size), dtype=motion_hist.dtype)

        for i in xrange(0, size, batch_size):
            corr = normxcorr1d(
                motion_hist_engine,
                motion_hist_engine[i : i + batch_size],
                weights=window_engine,
                padding=possible_displacement.size // 2,
                conv_engine=conv_engine,
                normalized=normalized_xcorr,
                centered=centered_xcorr,
            )
            if conv_engine == "torch":
                max_corr, best_disp_inds = torch.max(corr, dim=2)
                best_disp = possible_displacement[best_disp_inds.cpu()]
                pairwise_displacement[i : i + batch_size] = best_disp
                correlation[i : i + batch_size] = max_corr.cpu()
            elif conv_engine == "numpy":
                best_disp_inds = np.argmax(corr, axis=2)
                max_corr = np.take_along_axis(corr, best_disp_inds[..., None], 2).squeeze()
                best_disp = possible_displacement[best_disp_inds]
                pairwise_displacement[i : i + batch_size] = best_disp
                correlation[i : i + batch_size] = max_corr

        if corr_threshold is not None and corr_threshold > 0:
            which = correlation > corr_threshold
            correlation *= which

    elif method == "phase_cross_correlation":
        # this 'phase_cross_correlation' is an old idea from Julien/Charlie/Erden that is kept for testing
        # but this is not very releveant
        try:
            import skimage.registration
        except ImportError:
            raise ImportError("To use 'phase_cross_correlation' method install scikit-image")

        errors = np.zeros((size, size), dtype="float32")
        loop = range(size)
        if progress_bar:
            loop = tqdm(loop)
        for i in loop:
            for j in range(size):
                shift, error, diffphase = skimage.registration.phase_cross_correlation(
                    motion_hist[i, :], motion_hist[j, :]
                )
                pairwise_displacement[i, j] = shift * bin_um
                errors[i, j] = error
        correlation = 1 - errors

    else:
        raise ValueError(f"method does not exist for compute_pairwise_displacement {method}")

    if weight_scale == "linear":
        # between 0 and 1
        pairwise_displacement_weight = correlation
    elif weight_scale == "exp":
        pairwise_displacement_weight = np.exp((correlation - 1) / error_sigma)

    # handle the time horizon by multiplying the weights by a
    # matrix with the time horizon on its diagonal bands.
    if method == "conv" and time_horizon_s is not None and time_horizon_s > 0:
        horizon_matrix = linalg.toeplitz(
            np.r_[np.ones(band_width, dtype=bool), np.zeros(size - band_width, dtype=bool)]
        )
        pairwise_displacement_weight *= horizon_matrix

    return pairwise_displacement, pairwise_displacement_weight


def compute_global_displacement(
    pairwise_displacement,
    pairwise_displacement_weight=None,
    sparse_mask=None,
    temporal_prior=True,
    spatial_prior=True,
    soft_weights=False,
    convergence_method="lsmr",
    robust_regression_sigma=2,
    lsqr_robust_n_iter=20,
    progress_bar=False,
):
    """
    Compute global displacement

    Arguments
    ---------
    pairwise_displacement : time x time array
    pairwise_displacement_weight : time x time array
    sparse_mask : time x time array
    convergence_method : str
        One of "gradient"

    """
    if convergence_method == "gradient_descent":
        size = pairwise_displacement.shape[0]
        from scipy.optimize import minimize
        from scipy.sparse import csr_matrix

        D = pairwise_displacement
        if pairwise_displacement_weight is not None or sparse_mask is not None:
            # weighted problem
            if pairwise_displacement_weight is None:
                pairwise_displacement_weight = np.ones_like(D)
            if sparse_mask is None:
                sparse_mask = np.ones_like(D)
            W = pairwise_displacement_weight * sparse_mask

            I, J = np.nonzero(W > 0)
            Wij = W[I, J]
            Dij = D[I, J]
            W = csr_matrix((Wij, (I, J)), shape=W.shape)
            WD = csr_matrix((Wij * Dij, (I, J)), shape=W.shape)
            fixed_terms = (W @ WD).diagonal() - (WD @ W).diagonal()
            diag_WW = (W @ W).diagonal()
            Wsq = W.power(2)

            def obj(p):
                return 0.5 * np.square(Wij * (Dij - (p[I] - p[J]))).sum()

            def jac(p):
                return fixed_terms - 2 * (Wsq @ p) + 2 * p * diag_WW

        else:
            # unweighted problem, it's faster when we have no weights
            fixed_terms = -D.sum(axis=1) + D.sum(axis=0)

            def obj(p):
                v = np.square((D - (p[:, None] - p[None, :]))).sum()
                return 0.5 * v

            def jac(p):
                return fixed_terms + 2 * (size * p - p.sum())

        res = minimize(fun=obj, jac=jac, x0=D.mean(axis=1), method="L-BFGS-B")
        if not res.success:
            print("Global displacement gradient descent had an error")
        displacement = res.x

    elif convergence_method == "lsqr_robust":
        from scipy.sparse import csr_matrix
        from scipy.sparse.linalg import lsqr
        from scipy.stats import zscore

        if sparse_mask is not None:
            I, J = np.nonzero(sparse_mask > 0)
        elif pairwise_displacement_weight is not None:
            I, J = pairwise_displacement_weight.nonzero()
        else:
            I, J = np.nonzero(np.ones_like(pairwise_displacement, dtype=bool))

        nnz_ones = np.ones(I.shape[0], dtype=pairwise_displacement.dtype)

        if pairwise_displacement_weight is not None:
            if isinstance(pairwise_displacement_weight, scipy.sparse.csr_matrix):
                W = np.array(pairwise_displacement_weight[I, J]).T
            else:
                W = pairwise_displacement_weight[I, J][:, None]
        else:
            W = nnz_ones[:, None]
        if isinstance(pairwise_displacement, scipy.sparse.csr_matrix):
            V = np.array(pairwise_displacement[I, J])[0]
        else:
            V = pairwise_displacement[I, J]
        M = csr_matrix((nnz_ones, (range(I.shape[0]), I)), shape=(I.shape[0], pairwise_displacement.shape[0]))
        N = csr_matrix((nnz_ones, (range(I.shape[0]), J)), shape=(I.shape[0], pairwise_displacement.shape[0]))
        A = M - N
        idx = np.ones(A.shape[0], dtype=bool)

        # TODO: this is already soft_weights
        xrange = trange if progress_bar else range
        for i in xrange(lsqr_robust_n_iter):
            p = lsqr(A[idx].multiply(W[idx]), V[idx] * W[idx][:, 0])[0]
            idx = np.nonzero(np.abs(zscore(A @ p - V)) <= robust_regression_sigma)
        displacement = p

    elif convergence_method == "lsmr":
        from scipy import sparse
        from scipy.stats import zscore

        D = pairwise_displacement

        # weighted problem
        if pairwise_displacement_weight is None:
            pairwise_displacement_weight = np.ones_like(D)
        if sparse_mask is None:
            sparse_mask = np.ones_like(D)
        W = pairwise_displacement_weight * sparse_mask
        if isinstance(W, scipy.sparse.csr_matrix):
            W = W.astype(np.float32).toarray()
            D = D.astype(np.float32).toarray()

        assert D.shape == W.shape

        # first dimension is the windows dim, which could be empty in rigid case
        # we expand dims so that below we can consider only the nonrigid case
        if D.ndim == 2:
            W = W[None]
            D = D[None]
        assert D.ndim == W.ndim == 3
        B, T, T_ = D.shape
        assert T == T_

        # sparsify the problem
        # we will make a list of temporal problems and then
        # stack over the windows axis to finish.
        # each matrix in coefficients will be (sparse_dim, T)
        coefficients = []
        # each vector in targets will be (T,)
        targets = []
        # we want to solve for a vector of shape BT, which we will reshape
        # into a (B, T) matrix.
        # after the loop below, we will stack a coefts matrix (sparse_dim, B, T)
        # and a target vector of shape (B, T), both to be vectorized on last two axes,
        # so that the target p is indexed by i = bT + t (block/window major).

        # calculate coefficients matrices and target vector
        # this list stores boolean masks corresponding to whether or not each
        # term comes from the prior or the likelihood. we can trim the likelihood terms,
        # but not the prior terms, in the trimmed least squares (robust iters) iterations below.
        cannot_trim = []
        for Wb, Db in zip(W, D):
            # indices of active temporal pairs in this window
            I, J = np.nonzero(Wb > 0)
            n_sampled = I.size

            # construct Kroneckers and sparse objective in this window
            pair_weights = np.ones(n_sampled)
            if soft_weights:
                pair_weights = Wb[I, J]
            Mb = sparse.csr_matrix((pair_weights, (range(n_sampled), I)), shape=(n_sampled, T))
            Nb = sparse.csr_matrix((pair_weights, (range(n_sampled), J)), shape=(n_sampled, T))
            block_sparse_kron = Mb - Nb
            block_disp_pairs = pair_weights * Db[I, J]
            cannot_trim_block = np.ones_like(block_disp_pairs, dtype=bool)

            # add the temporal smoothness prior in this window
            if temporal_prior:
                temporal_diff_operator = sparse.diags(
                    (
                        np.full(T - 1, -1, dtype=block_sparse_kron.dtype),
                        np.full(T - 1, 1, dtype=block_sparse_kron.dtype),
                    ),
                    offsets=(0, 1),
                    shape=(T - 1, T),
                )
                block_sparse_kron = sparse.vstack(
                    (block_sparse_kron, temporal_diff_operator),
                    format="csr",
                )
                block_disp_pairs = np.concatenate(
                    (block_disp_pairs, np.zeros(T - 1)),
                )
                cannot_trim_block = np.concatenate(
                    (cannot_trim_block, np.zeros(T - 1, dtype=bool)),
                )

            coefficients.append(block_sparse_kron)
            targets.append(block_disp_pairs)
            cannot_trim.append(cannot_trim_block)
        coefficients = sparse.block_diag(coefficients)
        targets = np.concatenate(targets, axis=0)
        cannot_trim = np.concatenate(cannot_trim, axis=0)

        # spatial smoothness prior: penalize difference of each block's
        # displacement with the next.
        # only if B > 1, and not in the last window.
        # this is a (BT, BT) sparse matrix D such that:
        # entry at (i, j) is:
        #  {   1 if i = j, i.e., i = j = bT + t for b = 0,...,B-2
        #  {  -1 if i = bT + t and j = (b+1)T + t for b = 0,...,B-2
        #  {   0 otherwise.
        # put more simply, the first (B-1)T diagonal entries are 1,
        # and entries (i, j) such that i = j - T are -1.
        if B > 1 and spatial_prior:
            spatial_diff_operator = sparse.diags(
                (
                    np.ones((B - 1) * T, dtype=block_sparse_kron.dtype),
                    np.full((B - 1) * T, -1, dtype=block_sparse_kron.dtype),
                ),
                offsets=(0, T),
                shape=((B - 1) * T, B * T),
            )
            coefficients = sparse.vstack((coefficients, spatial_diff_operator))
            targets = np.concatenate((targets, np.zeros((B - 1) * T, dtype=targets.dtype)))
            cannot_trim = np.concatenate((cannot_trim, np.zeros((B - 1) * T, dtype=bool)))
        coefficients = coefficients.tocsr()

        # initialize at the column mean of pairwise displacements (in each window)
        p0 = D.mean(axis=2).reshape(B * T)

        # use LSMR to solve the whole problem || targets - coefficients @ motion ||^2
        iters = range(max(1, lsqr_robust_n_iter))
        if progress_bar and lsqr_robust_n_iter > 1:
            iters = tqdm(iters, desc="robust lsqr")
        for it in iters:
            # trim active set -- start with no trimming
            idx = slice(None)
            if it:
                idx = np.flatnonzero(
                    cannot_trim | (np.abs(zscore(coefficients @ displacement - targets)) <= robust_regression_sigma)
                )

            # solve trimmed ols problem
            displacement, *_ = sparse.linalg.lsmr(coefficients[idx], targets[idx], x0=p0)

            # warm start next iteration
            p0 = displacement

        displacement = displacement.reshape(B, T).T
    else:
        raise ValueError(f"Method {convergence_method} doesn't exist for compute_global_displacement")

    return np.squeeze(displacement)


def iterative_template_registration(
    spikecounts_hist_images,
    non_rigid_windows=None,
    num_shifts_global=15,
    num_iterations=10,
    num_shifts_block=5,
    smoothing_sigma=0.5,
    kriging_sigma=1,
    kriging_p=2,
    kriging_d=2,
):
    """

    Parameters
    ----------

    spikecounts_hist_images : np.ndarray
        Spike count histogram images (num_temporal_bins, num_spatial_bins, num_amps_bins)
    non_rigid_windows : list, optional
        If num_non_rigid_windows > 1, this argument is required and it is a list of
        windows to taper spatial bins in different blocks, by default None
    num_shifts_global : int, optional
        Number of spatial bin shifts to consider for global alignment, by default 15
    num_iterations : int, optional
        Number of iterations for global alignment procedure, by default 10
    num_shifts_block : int, optional
        Number of spatial bin shifts to consider for non-rigid alignment, by default 5
    smoothing_sigma : float, optional
        Sigma of gaussian for covariance matrices smoothing, by default 0.5
    kriging_sogma : float, optional
        sigma parameter for kriging_kernel function
    kriging_p : float, optional
        p parameter for kriging_kernel function
    kriging_d : float, optional
        d parameter for kriging_kernel function

    Returns
    -------
    optimal_shift_indices
        Optimal shifts for each temporal and spatial bin (num_temporal_bins, num_non_rigid_windows)
    target_spikecount_hist
        Target histogram used for alignment (num_spatial_bins, num_amps_bins)
    """
    from scipy.ndimage import gaussian_filter, gaussian_filter1d

    # F is y bins by amp bins by batches
    # ysamp are the coordinates of the y bins in um
    spikecounts_hist_images = spikecounts_hist_images.swapaxes(0, 1).swapaxes(1, 2)
    num_temporal_bins = spikecounts_hist_images.shape[2]

    # look up and down this many y bins to find best alignment
    shift_covs = np.zeros((2 * num_shifts_global + 1, num_temporal_bins))
    shifts = np.arange(-num_shifts_global, num_shifts_global + 1)

    # mean subtraction to compute covariance
    F = spikecounts_hist_images
    Fg = F - np.mean(F, axis=0)

    # initialize the target "frame" for alignment with a single sample
    # here we removed min(299, ...)
    F0 = Fg[:, :, np.floor(num_temporal_bins / 2).astype("int") - 1]
    F0 = F0[:, :, np.newaxis]

    # first we do rigid registration by integer shifts
    # everything is iteratively aligned until most of the shifts become 0.
    best_shifts = np.zeros((num_iterations, num_temporal_bins))
    for iteration in range(num_iterations):
        for t, shift in enumerate(shifts):
            # for each NEW potential shift, estimate covariance
            Fs = np.roll(Fg, shift, axis=0)
            shift_covs[t, :] = np.mean(Fs * F0, axis=(0, 1))
        if iteration + 1 < num_iterations:
            # estimate the best shifts
            imax = np.argmax(shift_covs, axis=0)
            # align the data by these integer shifts
            for t, shift in enumerate(shifts):
                ibest = imax == t
                Fg[:, :, ibest] = np.roll(Fg[:, :, ibest], shift, axis=0)
                best_shifts[iteration, ibest] = shift
            # new target frame based on our current best alignment
            F0 = np.mean(Fg, axis=2)[:, :, np.newaxis]
    target_spikecount_hist = F0[:, :, 0]

    # now we figure out how to split the probe into nblocks pieces
    # if len(non_rigid_windows) = 1, then we're doing rigid registration
    num_non_rigid_windows = len(non_rigid_windows)

    # for each small block, we only look up and down this many samples to find
    # nonrigid shift
    shifts_block = np.arange(-num_shifts_block, num_shifts_block + 1)
    num_shifts = len(shifts_block)
    shift_covs_block = np.zeros((2 * num_shifts_block + 1, num_temporal_bins, num_non_rigid_windows))

    # this part determines the up/down covariance for each block without
    # shifting anything
    for window_index in range(num_non_rigid_windows):
        win = non_rigid_windows[window_index]
        window_slice = np.flatnonzero(win > 1e-5)
        window_slice = slice(window_slice[0], window_slice[-1])
        tiled_window = win[window_slice, np.newaxis, np.newaxis]
        Ftaper = Fg[window_slice] * np.tile(tiled_window, (1,) + Fg.shape[1:])
        for t, shift in enumerate(shifts_block):
            Fs = np.roll(Ftaper, shift, axis=0)
            F0taper = F0[window_slice] * np.tile(tiled_window, (1,) + F0.shape[1:])
            shift_covs_block[t, :, window_index] = np.mean(Fs * F0taper, axis=(0, 1))

    # gaussian smoothing:
    # here the original my_conv2_cpu is substituted with scipy gaussian_filters
    shift_covs_block_smooth = shift_covs_block.copy()
    shifts_block_up = np.linspace(-num_shifts_block, num_shifts_block, (2 * num_shifts_block * 10) + 1)
    # 1. 2d smoothing over time and blocks dimensions for each shift
    for shift_index in range(num_shifts):
        shift_covs_block_smooth[shift_index, :, :] = gaussian_filter(
            shift_covs_block_smooth[shift_index, :, :], smoothing_sigma
        )  # some additional smoothing for robustness, across all dimensions
    # 2. 1d smoothing over shift dimension for each spatial block
    for window_index in range(num_non_rigid_windows):
        shift_covs_block_smooth[:, :, window_index] = gaussian_filter1d(
            shift_covs_block_smooth[:, :, window_index], smoothing_sigma, axis=0
        )  # some additional smoothing for robustness, across all dimensions
    upsample_kernel = kriging_kernel(
        shifts_block[:, np.newaxis], shifts_block_up[:, np.newaxis], sigma=kriging_sigma, p=kriging_p, d=kriging_d
    )

    optimal_shift_indices = np.zeros((num_temporal_bins, num_non_rigid_windows))
    for window_index in range(num_non_rigid_windows):
        # using the upsampling kernel K, get the upsampled cross-correlation
        # curves
        upsampled_cov = upsample_kernel.T @ shift_covs_block_smooth[:, :, window_index]

        # find the max index of these curves
        imax = np.argmax(upsampled_cov, axis=0)

        # add the value of the shift to the last row of the matrix of shifts
        # (as if it was the last iteration of the main rigid loop )
        best_shifts[num_iterations - 1, :] = shifts_block_up[imax]

        # the sum of all the shifts equals the final shifts for this block
        optimal_shift_indices[:, window_index] = np.sum(best_shifts, axis=0)

    return optimal_shift_indices, target_spikecount_hist, shift_covs_block


def normxcorr1d(
    template,
    x,
    weights=None,
    centered=True,
    normalized=True,
    padding="same",
    conv_engine="torch",
):
    """normxcorr1d: Normalized cross-correlation, optionally weighted

    The API is like torch's F.conv1d, except I have accidentally
    changed the position of input/weights -- template acts like weights,
    and x acts like input.

    Returns the cross-correlation of `template` and `x` at spatial lags
    determined by `mode`. Useful for estimating the location of `template`
    within `x`.

    This might not be the most efficient implementation -- ideas welcome.
    It uses a direct convolutional translation of the formula
        corr = (E[XY] - EX EY) / sqrt(var X * var Y)

    This also supports weights! In that case, the usual adaptation of
    the above formula is made to the weighted case -- and all of the
    normalizations are done per block in the same way.

    Arguments
    ---------
    template : tensor, shape (num_templates, length)
        The reference template signal
    x : tensor, 1d shape (length,) or 2d shape (num_inputs, length)
        The signal in which to find `template`
    weights : tensor, shape (length,)
        Will use weighted means, variances, covariances if supplied.
    centered : bool
        If true, means will be subtracted (per weighted patch).
    normalized : bool
        If true, normalize by the variance (per weighted patch).
    padding : int, optional
        How far to look? if unset, we'll use half the length
    conv_engine : string, one of "torch", "numpy"
        What library to use for computing cross-correlations.
        If numpy, falls back to the scipy correlate function.

    Returns
    -------
    corr : tensor
    """
    if conv_engine == "torch":
        assert HAVE_TORCH
        conv1d = F.conv1d
        npx = torch
    elif conv_engine == "numpy":
        conv1d = scipy_conv1d
        npx = np
    else:
        raise ValueError(f"Unknown conv_engine {conv_engine}")

    x = npx.atleast_2d(x)
    num_templates, length = template.shape
    num_inputs, length_ = template.shape
    assert length == length_

    # generalize over weighted / unweighted case
    device_kw = {} if conv_engine == "numpy" else dict(device=x.device)
    ones = npx.ones((1, 1, length), dtype=x.dtype, **device_kw)
    no_weights = weights is None
    if no_weights:
        weights = ones
        wt = template[:, None, :]
    else:
        assert weights.shape == (length,)
        weights = weights[None, None]
        wt = template[:, None, :] * weights

    # conv1d valid rule:
    # (B,1,L),(O,1,L)->(B,O,L)

    # compute expectations
    # how many points in each window? seems necessary to normalize
    # for numerical stability.
    N = conv1d(ones, weights, padding=padding)
    if centered:
        Et = conv1d(ones, wt, padding=padding)
        Et /= N
        Ex = conv1d(x[:, None, :], weights, padding=padding)
        Ex /= N

    # compute (weighted) covariance
    # important: the formula E[XY] - EX EY is well-suited here,
    # because the means are naturally subtracted correctly
    # patch-wise. you couldn't pre-subtract them!
    cov = conv1d(x[:, None, :], wt, padding=padding)
    cov /= N
    if centered:
        cov -= Ex * Et

    # compute variances for denominator, using var X = E[X^2] - (EX)^2
    if normalized:
        var_template = conv1d(ones, wt * template[:, None, :], padding=padding)
        var_template /= N
        var_x = conv1d(npx.square(x)[:, None, :], weights, padding=padding)
        var_x /= N
        if centered:
            var_template -= npx.square(Et)
            var_x -= npx.square(Ex)

    # now find the final normxcorr
    corr = cov  # renaming for clarity
    if normalized:
        corr /= npx.sqrt(var_x)
        corr /= npx.sqrt(var_template)
        # get rid of NaNs in zero-variance areas
        corr[~npx.isfinite(corr)] = 0

    return corr


def scipy_conv1d(input, weights, padding="valid"):
    """SciPy translation of torch F.conv1d"""
    from scipy.signal import correlate

    n, c_in, length = input.shape
    c_out, in_by_groups, kernel_size = weights.shape
    assert in_by_groups == c_in == 1

    if padding == "same":
        mode = "same"
        length_out = length
    elif padding == "valid":
        mode = "valid"
        length_out = length - 2 * (kernel_size // 2)
    elif isinstance(padding, int):
        mode = "valid"
        input = np.pad(input, [*[(0, 0)] * (input.ndim - 1), (padding, padding)])
        length_out = length - (kernel_size - 1) + 2 * padding
    else:
        raise ValueError(f"Unknown padding {padding}")

    output = np.zeros((n, c_out, length_out), dtype=input.dtype)
    for m in range(n):
        for c in range(c_out):
            output[m, c] = correlate(input[m, 0], weights[c, 0], mode=mode)

    return output


def clean_motion_vector(motion, temporal_bins, bin_duration_s, speed_threshold=30, sigma_smooth_s=None):
    """
    Simple machinery to remove spurious fast bump in the motion vector.
    Also can applyt a smoothing.


    Arguments
    ---------
    motion: numpy array 2d
        Motion estimate in um.
    temporal_bins: numpy.array 1d
        temporal bins (bin center)
    bin_duration_s: float
        bin duration in second
    speed_threshold: float (units um/s)
        Maximum speed treshold between 2 bins allowed.
        Expressed in um/s
    sigma_smooth_s: None or float
        Optional smooting gaussian kernel.

    Returns
    -------
    corr : tensor


    """
    motion_clean = motion.copy()

    # STEP 1 :
    #  * detect long plateau or small peak corssing the speed thresh
    #  * mask the period and interpolate
    for i in range(motion.shape[1]):
        one_motion = motion_clean[:, i]
        speed = np.diff(one_motion, axis=0) / bin_duration_s
        (inds,) = np.nonzero(np.abs(speed) > speed_threshold)
        inds += 1
        if inds.size % 2 == 1:
            # more compicated case: number of of inds is odd must remove first or last
            # take the smallest duration sum
            inds0 = inds[:-1]
            inds1 = inds[1:]
            d0 = np.sum(inds0[1::2] - inds0[::2])
            d1 = np.sum(inds1[1::2] - inds1[::2])
            if d0 < d1:
                inds = inds0
        mask = np.ones(motion_clean.shape[0], dtype="bool")
        for i in range(inds.size // 2):
            mask[inds[i * 2] : inds[i * 2 + 1]] = False
        f = scipy.interpolate.interp1d(temporal_bins[mask], one_motion[mask])
        one_motion[~mask] = f(temporal_bins[~mask])

    # Step 2 : gaussian smooth
    if sigma_smooth_s is not None:
        half_size = motion_clean.shape[0] // 2
        if motion_clean.shape[0] % 2 == 0:
            # take care of the shift
            bins = (np.arange(motion_clean.shape[0]) - half_size + 1) * bin_duration_s
        else:
            bins = (np.arange(motion_clean.shape[0]) - half_size) * bin_duration_s
        smooth_kernel = np.exp(-(bins**2) / (2 * sigma_smooth_s**2))
        smooth_kernel /= np.sum(smooth_kernel)
        smooth_kernel = smooth_kernel[:, None]
        motion_clean = scipy.signal.fftconvolve(motion_clean, smooth_kernel, mode="same", axes=0)

    return motion_clean


def kriging_kernel(source_location, target_location, sigma=1, p=2, d=2):
    from scipy.spatial.distance import cdist

    dist_xy = cdist(source_location, target_location, metric="euclidean")
    K = np.exp(-((dist_xy / sigma) ** p) / d)
    return K<|MERGE_RESOLUTION|>--- conflicted
+++ resolved
@@ -261,7 +261,6 @@
     """
 
     @classmethod
-<<<<<<< HEAD
     def run(cls, recording, peaks, peak_locations, direction, bin_duration_s, bin_um, spatial_bin_edges,
             non_rigid_windows, verbose, progress_bar, extra_check,
             histogram_depth_smooth_um=None, histogram_time_smooth_s=None,
@@ -272,51 +271,14 @@
             force_spatial_median_continuity=False, reference_displacement="median", reference_displacement_time_s=0,
             robust_regression_sigma=2, lsqr_robust_n_iter=20, weight_with_amplitude=False):
 
-=======
-    def run(
-        cls,
-        recording,
-        peaks,
-        peak_locations,
-        direction,
-        bin_duration_s,
-        bin_um,
-        spatial_bin_edges,
-        non_rigid_windows,
-        verbose,
-        progress_bar,
-        extra_check,
-        pairwise_displacement_method="conv",
-        max_displacement_um=100.0,
-        weight_scale="linear",
-        error_sigma=0.2,
-        conv_engine=None,
-        torch_device=None,
-        batch_size=1,
-        corr_threshold=0.0,
-        time_horizon_s=None,
-        convergence_method="lsqr_robust",
-        soft_weights=False,
-        normalized_xcorr=True,
-        centered_xcorr=True,
-        temporal_prior=True,
-        spatial_prior=False,
-        force_spatial_median_continuity=False,
-        reference_displacement="median",
-        reference_displacement_time_s=0,
-        robust_regression_sigma=2,
-        lsqr_robust_n_iter=20,
-        weight_with_amplitude=False,
-    ):
->>>>>>> 10e682f3
+
         # use torch if installed
         if conv_engine is None:
             conv_engine = "torch" if HAVE_TORCH else "numpy"
 
         # make 2D histogram raster
         if verbose:
-<<<<<<< HEAD
-            print('Computing motion histogram')
+            print("Computing motion histogram")
 
         motion_histogram, temporal_hist_bin_edges, spatial_hist_bin_edges = \
             make_2d_motion_histogram(recording, peaks,
@@ -341,19 +303,6 @@
             motion_histogram = scipy.signal.fftconvolve(motion_histogram, smooth_kernel[:, None], mode='same', axes=0)
         
 
-=======
-            print("Computing motion histogram")
-
-        motion_histogram, temporal_hist_bin_edges, spatial_hist_bin_edges = make_2d_motion_histogram(
-            recording,
-            peaks,
-            peak_locations,
-            direction=direction,
-            bin_duration_s=bin_duration_s,
-            spatial_bin_edges=spatial_bin_edges,
-            weight_with_amplitude=weight_with_amplitude,
-        )
->>>>>>> 10e682f3
         if extra_check is not None:
             extra_check["motion_histogram"] = motion_histogram
             extra_check["pairwise_displacement_list"] = []
