from __future__ import annotations
from pathlib import Path
from typing import Literal, Optional

import numpy as np
import numpy.typing as npt
import shutil
import warnings

import spikeinterface
<<<<<<< HEAD
from spikeinterface.core import write_binary_recording, BinaryRecordingExtractor, BinaryFolderRecording, ChannelSparsity
=======
from spikeinterface.core import write_binary_recording, BinaryRecordingExtractor, ChannelSparsity, WaveformExtractor
>>>>>>> 4369b7d6
from spikeinterface.core.job_tools import _shared_job_kwargs_doc, fix_job_kwargs
from spikeinterface.postprocessing import (
    compute_spike_amplitudes,
    compute_template_similarity,
    compute_principal_components,
)


def export_to_phy(
    waveform_extractor: WaveformExtractor,
    output_folder: str | Path,
    compute_pc_features: bool = True,
    compute_amplitudes: bool = True,
    sparsity: Optional[ChannelSparsity] = None,
    copy_binary: bool = True,
    remove_if_exists: bool = False,
    peak_sign: Literal["both", "neg", "pos"] = "neg",
    template_mode: str = "median",
    dtype: Optional[npt.DTypeLike] = None,
    verbose: bool = True,
    **job_kwargs,
):
    """
    Exports a waveform extractor to the phy template-gui format.

    Parameters
    ----------
    waveform_extractor: a WaveformExtractor or None
        If WaveformExtractor is provide then the compute is faster otherwise
    output_folder: str | Path
        The output folder where the phy template-gui files are saved
    compute_pc_features: bool
        If True (default), pc features are computed
    compute_amplitudes: bool
        If True (default), waveforms amplitudes are computed
    sparsity: ChannelSparsity or None
        The sparsity object.
    copy_binary: bool
        If True, the recording is copied and saved in the phy 'output_folder'
    remove_if_exists: bool
        If True and 'output_folder' exists, it is removed and overwritten
    peak_sign: 'neg', 'pos', 'both'
        Used by compute_spike_amplitudes
    template_mode: str
        Parameter 'mode' to be given to WaveformExtractor.get_template()
    dtype: dtype or None
        Dtype to save binary data
    verbose: bool
        If True, output is verbose
    {}

    """
    import pandas as pd

    assert isinstance(
        waveform_extractor, spikeinterface.core.waveform_extractor.WaveformExtractor
    ), "waveform_extractor must be a WaveformExtractor object"
    sorting = waveform_extractor.sorting

    assert waveform_extractor.get_num_segments() == 1, "Export to phy only works with one segment"
    num_chans = waveform_extractor.get_num_channels()
    fs = waveform_extractor.sampling_frequency

    job_kwargs = fix_job_kwargs(job_kwargs)

    # check sparsity
    if (num_chans > 64) and (sparsity is None or not waveform_extractor.is_sparse()):
        warnings.warn(
            "Exporting to Phy with many channels and without sparsity might result in a heavy and less "
            "informative visualization. You can use use a sparse WaveformExtractor or you can use the 'sparsity' "
            "argument to enforce sparsity (see compute_sparsity())"
        )

    if waveform_extractor.is_sparse():
        used_sparsity = waveform_extractor.sparsity
    elif sparsity is not None:
        used_sparsity = sparsity
    else:
        used_sparsity = ChannelSparsity.create_dense(waveform_extractor)
    # convinient sparsity dict for the 3 cases to retrieve channl_inds
    sparse_dict = used_sparsity.unit_id_to_channel_indices

    empty_flag = False
    non_empty_units = []
    for unit in sorting.unit_ids:
        if len(sorting.get_unit_spike_train(unit)) > 0:
            non_empty_units.append(unit)
        else:
            empty_flag = True
    unit_ids = non_empty_units
    if empty_flag:
        warnings.warn("Empty units have been removed when being exported to Phy")

    if len(unit_ids) == 0:
        raise Exception("No non-empty units in the sorting result, can't save to Phy.")

    output_folder = Path(output_folder).absolute()
    if output_folder.is_dir():
        if remove_if_exists:
            shutil.rmtree(output_folder)
        else:
            raise FileExistsError(f"{output_folder} already exists")

    output_folder.mkdir(parents=True)

    # save dat file
    if dtype is None:
        if waveform_extractor.has_recording():
            dtype = waveform_extractor.recording.get_dtype()
        else:
            dtype = waveform_extractor.dtype

    if waveform_extractor.has_recording():
        if copy_binary:
            rec_path = output_folder / "recording.dat"
            write_binary_recording(waveform_extractor.recording, file_paths=rec_path, dtype=dtype, **job_kwargs)
        elif isinstance(waveform_extractor.recording, BinaryRecordingExtractor):
            if isinstance(waveform_extractor.recording, BinaryFolderRecording):
                bin_kwargs = waveform_extractor.recording._bin_kwargs
            else:
                bin_kwargs = waveform_extractor.recording._kwargs
            rec_path = bin_kwargs["file_paths"][0]
            dtype = waveform_extractor.recording.get_dtype()
        else:
            rec_path = "None"
    else:  # don't save recording.dat
        if copy_binary:
            warnings.warn("Recording will not be copied since waveform extractor is recordingless.")
        rec_path = "None"

    dtype_str = np.dtype(dtype).name

    # write params.py
    with (output_folder / "params.py").open("w") as f:
        f.write(f"dat_path = r'{str(rec_path)}'\n")
        f.write(f"n_channels_dat = {num_chans}\n")
        f.write(f"dtype = '{dtype_str}'\n")
        f.write(f"offset = 0\n")
        f.write(f"sample_rate = {fs}\n")
        f.write(f"hp_filtered = {waveform_extractor.is_filtered()}")

    # export spike_times/spike_templates/spike_clusters
    # here spike_labels is a remapping to unit_index
    all_spikes = sorting.get_all_spike_trains(outputs="unit_index")
    spike_times, spike_labels = all_spikes[0]
    np.save(str(output_folder / "spike_times.npy"), spike_times[:, np.newaxis])
    np.save(str(output_folder / "spike_templates.npy"), spike_labels[:, np.newaxis])
    np.save(str(output_folder / "spike_clusters.npy"), spike_labels[:, np.newaxis])

    # export templates/templates_ind/similar_templates
    # shape (num_units, num_samples, max_num_channels)
    max_num_channels = max(len(chan_inds) for chan_inds in sparse_dict.values())
    num_samples = waveform_extractor.nbefore + waveform_extractor.nafter
    templates = np.zeros((len(unit_ids), num_samples, max_num_channels), dtype=waveform_extractor.dtype)
    # here we pad template inds with -1 if len of sparse channels is unequal
    templates_ind = -np.ones((len(unit_ids), max_num_channels), dtype="int64")
    for unit_ind, unit_id in enumerate(unit_ids):
        chan_inds = sparse_dict[unit_id]
        template = waveform_extractor.get_template(unit_id, mode=template_mode, sparsity=sparsity)
        templates[unit_ind, :, :][:, : len(chan_inds)] = template
        templates_ind[unit_ind, : len(chan_inds)] = chan_inds

    template_similarity = compute_template_similarity(waveform_extractor, method="cosine_similarity")

    np.save(str(output_folder / "templates.npy"), templates)
    np.save(str(output_folder / "template_ind.npy"), templates_ind)
    np.save(str(output_folder / "similar_templates.npy"), template_similarity)

    channel_maps = np.arange(num_chans, dtype="int32")
    channel_map_si = waveform_extractor.channel_ids
    channel_positions = waveform_extractor.get_channel_locations().astype("float32")
    channel_groups = waveform_extractor.get_recording_property("group")
    if channel_groups is None:
        channel_groups = np.zeros(num_chans, dtype="int32")
    np.save(str(output_folder / "channel_map.npy"), channel_maps)
    np.save(str(output_folder / "channel_map_si.npy"), channel_map_si)
    np.save(str(output_folder / "channel_positions.npy"), channel_positions)
    np.save(str(output_folder / "channel_groups.npy"), channel_groups)

    if compute_amplitudes:
        if waveform_extractor.is_extension("spike_amplitudes"):
            sac = waveform_extractor.load_extension("spike_amplitudes")
            amplitudes = sac.get_data(outputs="concatenated")
        else:
            amplitudes = compute_spike_amplitudes(
                waveform_extractor, peak_sign=peak_sign, outputs="concatenated", **job_kwargs
            )
        # one segment only
        amplitudes = amplitudes[0][:, np.newaxis]
        np.save(str(output_folder / "amplitudes.npy"), amplitudes)

    if compute_pc_features:
        if waveform_extractor.is_extension("principal_components"):
            pc = waveform_extractor.load_extension("principal_components")
        else:
            pc = compute_principal_components(
                waveform_extractor, n_components=5, mode="by_channel_local", sparsity=sparsity
            )
        pc_sparsity = pc.get_sparsity()
        if pc_sparsity is None:
            pc_sparsity = used_sparsity
        max_num_channels_pc = max(len(chan_inds) for chan_inds in pc_sparsity.unit_id_to_channel_indices.values())

        pc.run_for_all_spikes(output_folder / "pc_features.npy", **job_kwargs)

        pc_feature_ind = -np.ones((len(unit_ids), max_num_channels_pc), dtype="int64")
        for unit_ind, unit_id in enumerate(unit_ids):
            chan_inds = pc_sparsity.unit_id_to_channel_indices[unit_id]
            pc_feature_ind[unit_ind, : len(chan_inds)] = chan_inds
        np.save(str(output_folder / "pc_feature_ind.npy"), pc_feature_ind)

    # Save .tsv metadata
    cluster_group = pd.DataFrame(
        {"cluster_id": [i for i in range(len(unit_ids))], "group": ["unsorted"] * len(unit_ids)}
    )
    cluster_group.to_csv(output_folder / "cluster_group.tsv", sep="\t", index=False)
    si_unit_ids = pd.DataFrame({"cluster_id": [i for i in range(len(unit_ids))], "si_unit_id": unit_ids})
    si_unit_ids.to_csv(output_folder / "cluster_si_unit_ids.tsv", sep="\t", index=False)

    unit_groups = sorting.get_property("group")
    if unit_groups is None:
        unit_groups = np.zeros(len(unit_ids), dtype="int32")
    channel_group = pd.DataFrame({"cluster_id": [i for i in range(len(unit_ids))], "channel_group": unit_groups})
    channel_group.to_csv(output_folder / "cluster_channel_group.tsv", sep="\t", index=False)

    if waveform_extractor.is_extension("quality_metrics"):
        qm = waveform_extractor.load_extension("quality_metrics")
        qm_data = qm.get_data()
        for column_name in qm_data.columns:
            # already computed by phy
            if column_name not in ["num_spikes", "firing_rate"]:
                metric = pd.DataFrame(
                    {"cluster_id": [i for i in range(len(unit_ids))], column_name: qm_data[column_name].values}
                )
                metric.to_csv(output_folder / f"cluster_{column_name}.tsv", sep="\t", index=False)

    if verbose:
        print("Run:\nphy template-gui ", str(output_folder / "params.py"))


export_to_phy.__doc__ = export_to_phy.__doc__.format(_shared_job_kwargs_doc)<|MERGE_RESOLUTION|>--- conflicted
+++ resolved
@@ -8,11 +8,13 @@
 import warnings
 
 import spikeinterface
-<<<<<<< HEAD
-from spikeinterface.core import write_binary_recording, BinaryRecordingExtractor, BinaryFolderRecording, ChannelSparsity
-=======
-from spikeinterface.core import write_binary_recording, BinaryRecordingExtractor, ChannelSparsity, WaveformExtractor
->>>>>>> 4369b7d6
+from spikeinterface.core import (
+    write_binary_recording,
+    BinaryRecordingExtractor,
+    WaveformExtractor,
+    BinaryFolderRecording,
+    ChannelSparsity,
+)
 from spikeinterface.core.job_tools import _shared_job_kwargs_doc, fix_job_kwargs
 from spikeinterface.postprocessing import (
     compute_spike_amplitudes,
