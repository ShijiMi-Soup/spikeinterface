from __future__ import annotations
from typing import List, Union

import numpy as np
from copy import deepcopy
from spikeinterface.core.basesorting import BaseSorting, BaseSortingSegment
from spikeinterface.core.core_tools import define_function_from_class


class SplitUnitSorting(BaseSorting):
    """
    Class that handles spliting of a unit. It creates a new Sorting object linked to parent_sorting.

    Parameters
    ----------
<<<<<<< HEAD
    sorting: Recording
=======
    parent_sorting : Recording
>>>>>>> e09fe637
        The recording object
    parent_unit_id : int
        Unit id of the unit to split
    indices_list : list or np.array
        A list of index arrays selecting the spikes to split in each segment.
        Each array can contain more than 2 indices (e.g. for splitting in 3 or more units) and it should
        be the same length as the spike train (for each segment).
        If the sorting has only one segment, indices_list can be a single array
    new_unit_ids : int
        Unit ids of the new units to be created
    properties_policy : "keep" | "remove", default: "keep"
        Policy used to propagate properties. If "keep" the properties will be passed to the new units
         (if the units_to_merge have the same value). If "remove" the new units will have an empty
         value for all the properties of the new unit
    Returns
    -------
    sorting : Sorting
        Sorting object with the selected units split
    """

    def __init__(self, sorting, split_unit_id, indices_list, new_unit_ids=None, properties_policy="keep"):
        if type(indices_list) is not list:
            indices_list = [indices_list]
        parents_unit_ids = sorting.unit_ids
        assert sorting.get_num_segments() == len(
            indices_list
        ), "The length of indices_list must be the same as parent_sorting.get_num_segments"
        split_unit_indices = np.unique([np.unique(v) for v in indices_list])
        tot_splits = len(split_unit_indices)
        unchanged_units = parents_unit_ids[parents_unit_ids != split_unit_id]

        # make sure indices list is between 0 and tot_splits - 1
        indices_zero_based = [np.zeros_like(indices) for indices in indices_list]
        for segment_index in range(len(indices_list)):
            for zero_based_index, split_unit_idx in enumerate(split_unit_indices):
                indices_zero_based[segment_index][indices_list[segment_index] == split_unit_idx] = zero_based_index

        if new_unit_ids is None:
            # select new_unit_ids greater that the max id, event greater than the numerical str ids
            if np.issubdtype(parents_unit_ids.dtype, np.character):
                new_unit_ids = max([0] + [int(p) for p in parents_unit_ids if p.isdigit()]) + 1
            else:
                new_unit_ids = max(parents_unit_ids) + 1
            new_unit_ids = np.array([u + new_unit_ids for u in range(tot_splits)], dtype=parents_unit_ids.dtype)
        else:
            assert len(np.unique(new_unit_ids)) == len(new_unit_ids), "Each element in new_unit_ids must be unique"
            assert len(new_unit_ids) <= tot_splits, "indices_list has more id indices than the length of new_unit_ids"

        assert split_unit_id in parents_unit_ids, "Unit to split must be in parent sorting"
        assert properties_policy == "keep" or properties_policy == "remove", (
            "properties_policy must be " "keep" " or " "remove" ""
        )
        assert not any(
            np.isin(new_unit_ids, unchanged_units)
        ), "new_unit_ids should be new unit ids or no more than one unit id can be found in split_unit_id"

        sampling_frequency = sorting.get_sampling_frequency()
        units_ids = np.concatenate([unchanged_units, new_unit_ids])

        self._parent_sorting = sorting

        BaseSorting.__init__(self, sampling_frequency, units_ids)
        assert all(
            np.isin(unchanged_units, self.unit_ids)
        ), "new_unit_ids should have a compatible format with the parent ids"

        for si, parent_segment in enumerate(self._parent_sorting._sorting_segments):
            sub_segment = SplitSortingUnitSegment(parent_segment, split_unit_id, indices_zero_based[si], new_unit_ids)
            self.add_sorting_segment(sub_segment)

        # copy properties
        ann_keys = sorting._annotations.keys()
        self._annotations = deepcopy({k: sorting._annotations[k] for k in ann_keys})

        # copy properties for unchanged units, and check if units propierties
        keep_parent_inds = sorting.ids_to_indices(unchanged_units)
        split_unit_id_ind = sorting.id_to_index(split_unit_id)
        keep_units_inds = self.ids_to_indices(unchanged_units)
        split_unit_ind = self.ids_to_indices(new_unit_ids)
        # copy properties from original units to split ones
        prop_keys = sorting._properties.keys()
        for k in prop_keys:
            values = sorting._properties[k]
            if properties_policy == "keep":
                new_values = np.empty_like(values, shape=len(units_ids))
                new_values[keep_units_inds] = values[keep_parent_inds]
                new_values[split_unit_ind] = values[split_unit_id_ind]
                self.set_property(k, new_values)
                continue
            self.set_property(k, values[keep_parent_inds], unchanged_units)

        if sorting.has_recording():
            self.register_recording(sorting._recording)

        self._kwargs = dict(
            sorting=sorting,
            split_unit_id=split_unit_id,
            indices_list=indices_list,
            new_unit_ids=new_unit_ids,
            properties_policy=properties_policy,
        )


split_unit_sorting = define_function_from_class(source_class=SplitUnitSorting, name="split_unit_sorting")


class SplitSortingUnitSegment(BaseSortingSegment):
    def __init__(self, parent_segment, split_unit_id, indices, new_unit_ids):
        BaseSortingSegment.__init__(self)
        self._parent_segment = parent_segment
        self._new_unit_ids = new_unit_ids
        self._spike_trains = dict()
        times = self._parent_segment.get_unit_spike_train(split_unit_id, start_frame=None, end_frame=None)
        for idx, unit_id in enumerate(self._new_unit_ids):
            self._spike_trains[unit_id] = times[indices == idx]

    def get_unit_spike_train(
        self,
        unit_id,
        start_frame: Union[int, None] = None,
        end_frame: Union[int, None] = None,
    ) -> np.ndarray:
        if unit_id in self._new_unit_ids:
            if start_frame is None:
                init = 0
            else:
                init = np.searchsorted(self._spike_trains[unit_id], start_frame, side="left")
            if end_frame is None:
                endf = len(self._spike_trains[unit_id])
            else:
                endf = np.searchsorted(self._spike_trains[unit_id], end_frame, side="right")
            times = self._spike_trains[unit_id][init:endf]
        else:
            times = self._parent_segment.get_unit_spike_train(unit_id, start_frame, end_frame)

        return times<|MERGE_RESOLUTION|>--- conflicted
+++ resolved
@@ -13,12 +13,8 @@
 
     Parameters
     ----------
-<<<<<<< HEAD
-    sorting: Recording
-=======
-    parent_sorting : Recording
->>>>>>> e09fe637
-        The recording object
+    sorting: BaseSorting
+        The sorting object
     parent_unit_id : int
         Unit id of the unit to split
     indices_list : list or np.array
