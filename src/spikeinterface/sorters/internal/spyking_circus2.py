--- conflicted
+++ resolved
@@ -116,14 +116,10 @@
         recording_f = zscore(recording_f, dtype="float32")
         noise_levels = np.ones(num_channels, dtype=np.float32)
 
-<<<<<<< HEAD
         if recording.check_serializability("json"):
             recording.dump(sorter_output_folder / "preprocessed_recording.json", relative_to=None)
         elif recording.check_serializability("pickle"):
             recording.dump(sorter_output_folder / "preprocessed_recording.pickle", relative_to=None)
-=======
-        # recording_f.dump(sorter_output_folder / 'preprocessed_recording.json')
->>>>>>> 53535081
 
         recording_f = cache_preprocessing(recording_f, **job_kwargs, **params["cache_preprocessing"])
 
@@ -279,11 +275,6 @@
 
         del recording_f
         if folder_to_delete is not None:
-<<<<<<< HEAD
-=======
-            import shutil
-
->>>>>>> 53535081
             shutil.rmtree(folder_to_delete)
 
         sorting = sorting.save(folder=sorting_folder)
