from .si_based import ComponentsBasedSorter

import os
import shutil
import numpy as np
import psutil

from spikeinterface.core import NumpySorting, load_extractor, BaseRecording, get_noise_levels, extract_waveforms
from spikeinterface.core.job_tools import fix_job_kwargs
from spikeinterface.preprocessing import bandpass_filter, common_reference, zscore

try:
    import hdbscan

    HAVE_HDBSCAN = True
except:
    HAVE_HDBSCAN = False


class Spykingcircus2Sorter(ComponentsBasedSorter):
    sorter_name = 'spykingcircus2'

    _default_params = {
<<<<<<< HEAD
        'general' : {'ms_before' : 2, 'ms_after' : 2, 'local_radius_um' : 75},
        'waveforms' : {'max_spikes_per_unit' : 200, 'overwrite' : True, 'sparse' : True,
                        'method' : 'ptp', 'threshold' : 1},
        'filtering' : {'dtype' : 'float32'},
        'detection' : {'peak_sign': 'neg', 'detect_threshold': 5},
        'selection' : {'n_peaks_per_channel' : 5000, 'min_n_peaks' : 20000},
        'localization' : {},
        'clustering': {},
        'matching':  {},
        'apply_preprocessing': True,
        'shared_memory' : True,
        'job_kwargs' : {'n_jobs' : -1, 'chunk_memory' : "10M"}
=======
        "general": {"ms_before": 2, "ms_after": 2, "radius_um": 100},
        "waveforms": {"max_spikes_per_unit": 200, "overwrite": True},
        "filtering": {"dtype": "float32"},
        "detection": {"peak_sign": "neg", "detect_threshold": 5},
        "selection": {"n_peaks_per_channel": 5000, "min_n_peaks": 20000},
        "localization": {},
        "clustering": {},
        "matching": {},
        "registration": {},
        "apply_preprocessing": True,
        "shared_memory": False,
        "job_kwargs": {},
>>>>>>> fecc2133
    }


    @classmethod
    def get_sorter_version(cls):
        return "2.0"

    @classmethod
    def _run_from_folder(cls, sorter_output_folder, params, verbose):
        assert HAVE_HDBSCAN, "spykingcircus2 needs hdbscan to be installed"

        # this is importanted only on demand because numba import are too heavy
        from spikeinterface.sortingcomponents.peak_detection import detect_peaks
        from spikeinterface.sortingcomponents.peak_selection import select_peaks
        from spikeinterface.sortingcomponents.clustering import find_cluster_from_peaks
        from spikeinterface.sortingcomponents.matching import find_spikes_from_templates

        job_kwargs = params["job_kwargs"].copy()
        job_kwargs = fix_job_kwargs(job_kwargs)
        job_kwargs["verbose"] = verbose
        job_kwargs["progress_bar"] = verbose

        recording = load_extractor(
            sorter_output_folder.parent / "spikeinterface_recording.json", base_folder=sorter_output_folder.parent
        )
        sampling_rate = recording.get_sampling_frequency()
        num_channels = recording.get_num_channels()

        ## First, we are filtering the data
        filtering_params = params["filtering"].copy()
        if params["apply_preprocessing"]:
            recording_f = bandpass_filter(recording, **filtering_params)
            recording_f = common_reference(recording_f)
        else:
            recording_f = recording

        recording_f = zscore(recording_f, dtype="float32")

        ## Then, we are detecting peaks with a locally_exclusive method
        detection_params = params["detection"].copy()
        detection_params.update(job_kwargs)
        if "radius_um" not in detection_params:
            detection_params["radius_um"] = params["general"]["radius_um"]
        if "exclude_sweep_ms" not in detection_params:
            detection_params["exclude_sweep_ms"] = max(params["general"]["ms_before"], params["general"]["ms_after"])

        peaks = detect_peaks(recording_f, method="locally_exclusive", **detection_params)

        if verbose:
            print("We found %d peaks in total" % len(peaks))

        ## We subselect a subset of all the peaks, by making the distributions os SNRs over all
        ## channels as flat as possible
        selection_params = params["selection"]
        selection_params["n_peaks"] = params["selection"]["n_peaks_per_channel"] * num_channels
        selection_params["n_peaks"] = max(selection_params["min_n_peaks"], selection_params["n_peaks"])

        noise_levels = np.ones(num_channels, dtype=np.float32)
        selection_params.update({"noise_levels": noise_levels})
        selected_peaks = select_peaks(
            peaks, method="smart_sampling_amplitudes", select_per_channel=False, **selection_params
        )

        if verbose:
            print("We kept %d peaks for clustering" % len(selected_peaks))

        ## We launch a clustering (using hdbscan) relying on positions and features extracted on
        ## the fly from the snippets
        clustering_params = params['clustering'].copy()
        clustering_params['waveforms_kwargs'] = params['waveforms']
        
        for k in ['ms_before', 'ms_after']:
            clustering_params['waveforms_kwargs'][k] = params['general'][k]

        clustering_params.update(dict(shared_memory=params['shared_memory']))
        clustering_params['job_kwargs'] = job_kwargs
        clustering_params['tmp_folder'] = sorter_output_folder / "clustering"

        labels, peak_labels = find_cluster_from_peaks(
            recording_f, selected_peaks, method="random_projections", method_kwargs=clustering_params
        )

        ## We get the labels for our peaks
        mask = peak_labels > -1
        sorting = NumpySorting.from_times_labels(selected_peaks["sample_index"][mask], peak_labels[mask], sampling_rate)
        clustering_folder = sorter_output_folder / "clustering"
        if clustering_folder.exists():
            shutil.rmtree(clustering_folder)

        sorting = sorting.save(folder=clustering_folder)

       ## We get the templates our of such a clustering
        waveforms_params = params['waveforms'].copy()
        waveforms_params.update(job_kwargs)

        for k in ['ms_before', 'ms_after']:
            waveforms_params[k] = params['general'][k]

        if params['shared_memory']:
            mode = 'memory'
            waveforms_folder = None
        else:
            mode = 'folder'
            waveforms_folder = sorter_output_folder / "waveforms"

        we = extract_waveforms(
            recording_f, sorting, waveforms_folder, mode=mode, **waveforms_params, return_scaled=False
        )

        ## We launch a OMP matching pursuit by full convolution of the templates and the raw traces
        matching_params = params["matching"].copy()
        matching_params["waveform_extractor"] = we
        matching_params.update({"noise_levels": noise_levels})

        matching_job_params = job_kwargs.copy()
        matching_job_params["chunk_duration"] = "100ms"

        spikes = find_spikes_from_templates(
            recording_f, method="circus-omp", method_kwargs=matching_params, **matching_job_params
        )

        if verbose:
            print("We found %d spikes" % len(spikes))

        ## And this is it! We have a spyking circus
        sorting = NumpySorting.from_times_labels(spikes["sample_index"], spikes["cluster_index"], sampling_rate)
        sorting_folder = sorter_output_folder / "sorting"

        if sorting_folder.exists():
            shutil.rmtree(sorting_folder)

        sorting = sorting.save(folder=sorting_folder)

        return sorting<|MERGE_RESOLUTION|>--- conflicted
+++ resolved
@@ -21,8 +21,7 @@
     sorter_name = 'spykingcircus2'
 
     _default_params = {
-<<<<<<< HEAD
-        'general' : {'ms_before' : 2, 'ms_after' : 2, 'local_radius_um' : 75},
+        'general' : {'ms_before' : 2, 'ms_after' : 2, 'radius_um' : 75},
         'waveforms' : {'max_spikes_per_unit' : 200, 'overwrite' : True, 'sparse' : True,
                         'method' : 'ptp', 'threshold' : 1},
         'filtering' : {'dtype' : 'float32'},
@@ -34,20 +33,6 @@
         'apply_preprocessing': True,
         'shared_memory' : True,
         'job_kwargs' : {'n_jobs' : -1, 'chunk_memory' : "10M"}
-=======
-        "general": {"ms_before": 2, "ms_after": 2, "radius_um": 100},
-        "waveforms": {"max_spikes_per_unit": 200, "overwrite": True},
-        "filtering": {"dtype": "float32"},
-        "detection": {"peak_sign": "neg", "detect_threshold": 5},
-        "selection": {"n_peaks_per_channel": 5000, "min_n_peaks": 20000},
-        "localization": {},
-        "clustering": {},
-        "matching": {},
-        "registration": {},
-        "apply_preprocessing": True,
-        "shared_memory": False,
-        "job_kwargs": {},
->>>>>>> fecc2133
     }
 
 
