"""Cluster quality metrics computed from principal components."""

from __future__ import annotations

import warnings
from copy import deepcopy
import platform
from tqdm.auto import tqdm
from warnings import warn

import numpy as np

import multiprocessing as mp
from concurrent.futures import ProcessPoolExecutor
from threadpoolctl import threadpool_limits

from .misc_metrics import compute_num_spikes, compute_firing_rates

from ..core import get_random_data_chunks, compute_sparsity
from ..core.template_tools import get_template_extremum_channel

_possible_pc_metric_names = [
    "isolation_distance",
    "l_ratio",
    "d_prime",
    "nearest_neighbor",
    "nn_isolation",
    "nn_noise_overlap",
    "silhouette",
]


_default_params = dict(
    nearest_neighbor=dict(
        max_spikes=10000,
        n_neighbors=5,
    ),
    nn_isolation=dict(
        max_spikes=10000, min_spikes=10, min_fr=0.0, n_neighbors=4, n_components=10, radius_um=100, peak_sign="neg"
    ),
    nn_noise_overlap=dict(
        max_spikes=10000, min_spikes=10, min_fr=0.0, n_neighbors=4, n_components=10, radius_um=100, peak_sign="neg"
    ),
    silhouette=dict(method=("simplified",)),
)


def get_quality_pca_metric_list():
    """Get a list of the available PCA-based quality metrics."""
    return deepcopy(_possible_pc_metric_names)


def compute_pc_metrics(
    sorting_analyzer,
    metric_names=None,
    metric_params=None,
    qm_params=None,
    unit_ids=None,
    seed=None,
    n_jobs=1,
    progress_bar=False,
    mp_context=None,
    max_threads_per_worker=None,
) -> dict:
    """
    Calculate principal component derived metrics.

    Parameters
    ----------
    sorting_analyzer : SortingAnalyzer
        A SortingAnalyzer object.
    metric_names : list of str, default: None
        The list of PC metrics to compute.
        If not provided, defaults to all PC metrics.
    metric_params : dict or None
        Dictionary with parameters for each PC metric function.
    unit_ids : list of int or None
        List of unit ids to compute metrics for.
    seed : int, default: None
        Random seed value.
    n_jobs : int
        Number of jobs to parallelize metric computations.
    progress_bar : bool
        If True, progress bar is shown.

    Returns
    -------
    pc_metrics : dict
        The computed PC metrics.
    """

    if qm_params is not None and metric_params is None:
        deprecation_msg = (
            "`qm_params` is deprecated and will be removed in version 0.104.0. Please use metric_params instead"
        )
        warn(deprecation_msg, category=DeprecationWarning, stacklevel=2)
        metric_params = qm_params

    pca_ext = sorting_analyzer.get_extension("principal_components")
    assert pca_ext is not None, "calculate_pc_metrics() need extension 'principal_components'"

    sorting = sorting_analyzer.sorting

    if metric_names is None:
        metric_names = _possible_pc_metric_names.copy()
    if metric_params is None:
        metric_params = _default_params

    extremum_channels = get_template_extremum_channel(sorting_analyzer)

    if unit_ids is None:
        unit_ids = sorting_analyzer.unit_ids
    channel_ids = sorting_analyzer.channel_ids

    # create output dict of dict  pc_metrics['metric_name'][unit_id]
    pc_metrics = {k: {} for k in metric_names}
    if "nearest_neighbor" in metric_names:
        pc_metrics.pop("nearest_neighbor")
        pc_metrics["nn_hit_rate"] = {}
        pc_metrics["nn_miss_rate"] = {}

    if "nn_isolation" in metric_names:
        pc_metrics["nn_unit_id"] = {}

    possible_nn_metrics = ["nn_isolation", "nn_noise_overlap"]

    nn_metrics = list(set(metric_names).intersection(possible_nn_metrics))
    non_nn_metrics = list(set(metric_names).difference(possible_nn_metrics))

    # Compute nspikes and firing rate outside of main loop for speed
    if nn_metrics:
        n_spikes_all_units = compute_num_spikes(sorting_analyzer, unit_ids=unit_ids)
        fr_all_units = compute_firing_rates(sorting_analyzer, unit_ids=unit_ids)
    else:
        n_spikes_all_units = None
        fr_all_units = None

    run_in_parallel = n_jobs > 1

    # this get dense projection for selected unit_ids
    dense_projections, spike_unit_indices = pca_ext.get_some_projections(channel_ids=None, unit_ids=unit_ids)
    all_labels = sorting.unit_ids[spike_unit_indices]

    items = []
    for unit_id in unit_ids:
        if sorting_analyzer.is_sparse():
            neighbor_channel_ids = sorting_analyzer.sparsity.unit_id_to_channel_ids[unit_id]
            neighbor_unit_ids = [
                other_unit for other_unit in unit_ids if extremum_channels[other_unit] in neighbor_channel_ids
            ]
        else:
            neighbor_channel_ids = channel_ids
            neighbor_unit_ids = unit_ids
        neighbor_channel_indices = sorting_analyzer.channel_ids_to_indices(neighbor_channel_ids)

        labels = all_labels[np.isin(all_labels, neighbor_unit_ids)]
        pcs = dense_projections[np.isin(all_labels, neighbor_unit_ids)][:, :, neighbor_channel_indices]
        pcs_flat = pcs.reshape(pcs.shape[0], -1)

<<<<<<< HEAD
        func_args = (pcs_flat, labels, non_nn_metrics, unit_id, unit_ids, qm_params, max_threads_per_worker)
=======
        func_args = (pcs_flat, labels, non_nn_metrics, unit_id, unit_ids, metric_params, max_threads_per_process)
>>>>>>> 6fde9974
        items.append(func_args)

    if not run_in_parallel and non_nn_metrics:
        units_loop = enumerate(unit_ids)
        if progress_bar:
            units_loop = tqdm(units_loop, desc="calculate pc_metrics", total=len(unit_ids))

        for i, unit_id in units_loop:
            pca_metrics_unit = pca_metrics_one_unit(items[i])
            for metric_name, metric in pca_metrics_unit.items():
                pc_metrics[metric_name][unit_id] = metric
    elif run_in_parallel and non_nn_metrics:
        if mp_context is not None and platform.system() == "Windows":
            assert mp_context != "fork", "'fork' mp_context not supported on Windows!"
        elif mp_context == "fork" and platform.system() == "Darwin":
            warnings.warn('As of Python 3.8 "fork" is no longer considered safe on macOS')

        with ProcessPoolExecutor(
            max_workers=n_jobs,
            mp_context=mp.get_context(mp_context),
        ) as executor:
            results = executor.map(pca_metrics_one_unit, items)
            if progress_bar:
                results = tqdm(results, total=len(unit_ids), desc="calculate_pc_metrics")

            for ui, pca_metrics_unit in enumerate(results):
                unit_id = unit_ids[ui]
                for metric_name, metric in pca_metrics_unit.items():
                    pc_metrics[metric_name][unit_id] = metric

    for metric_name in nn_metrics:
        units_loop = enumerate(unit_ids)
        if progress_bar:
            units_loop = tqdm(units_loop, desc=f"calculate {metric_name} metric", total=len(unit_ids))

        func = _nn_metric_name_to_func[metric_name]
        metric_params = metric_params[metric_name] if metric_name in metric_params else {}

        for _, unit_id in units_loop:
            try:
                res = func(
                    sorting_analyzer,
                    unit_id,
                    seed=seed,
                    n_spikes_all_units=n_spikes_all_units,
                    fr_all_units=fr_all_units,
                    **metric_params,
                )
            except:
                if metric_name == "nn_isolation":
                    res = (np.nan, np.nan)
                elif metric_name == "nn_noise_overlap":
                    res = np.nan

            if metric_name == "nn_isolation":
                nn_isolation, nn_unit_id = res
                pc_metrics["nn_isolation"][unit_id] = nn_isolation
                pc_metrics["nn_unit_id"][unit_id] = nn_unit_id
            elif metric_name == "nn_noise_overlap":
                pc_metrics["nn_noise_overlap"][unit_id] = res

    return pc_metrics


def calculate_pc_metrics(
    sorting_analyzer, metric_names=None, metric_params=None, unit_ids=None, seed=None, n_jobs=1, progress_bar=False
):
    warnings.warn(
        "The `calculate_pc_metrics` function is deprecated and will be removed in 0.103.0. Please use compute_pc_metrics instead",
        category=DeprecationWarning,
        stacklevel=2,
    )

    pc_metrics = compute_pc_metrics(
        sorting_analyzer,
        metric_names=metric_names,
        metric_params=metric_params,
        unit_ids=unit_ids,
        seed=seed,
        n_jobs=n_jobs,
        progress_bar=progress_bar,
    )

    return pc_metrics


#################################################################
# Code from spikemetrics


def mahalanobis_metrics(all_pcs, all_labels, this_unit_id):
    """
    Calculate isolation distance and L-ratio (metrics computed from Mahalanobis distance).

    Parameters
    ----------
    all_pcs : 2d array
        The PCs for all spikes, organized as [num_spikes, PCs].
    all_labels : 1d array
        The cluster labels for all spikes. Must have length of number of spikes.
    this_unit_id : int
        The ID for the unit to calculate these metrics for.

    Returns
    -------
    isolation_distance : float
        Isolation distance of this unit.
    l_ratio : float
        L-ratio for this unit.

    References
    ----------
    Based on metrics described in [Schmitzer-Torbert]_
    """
    import scipy.stats
    import scipy.spatial.distance

    pcs_for_this_unit = all_pcs[all_labels == this_unit_id, :]
    pcs_for_other_units = all_pcs[all_labels != this_unit_id, :]

    mean_value = np.expand_dims(np.mean(pcs_for_this_unit, 0), 0)

    try:
        VI = np.linalg.inv(np.cov(pcs_for_this_unit.T))
    except np.linalg.linalg.LinAlgError:
        # case of singular matrix
        return np.nan, np.nan

    mahalanobis_other = np.sort(scipy.spatial.distance.cdist(mean_value, pcs_for_other_units, "mahalanobis", VI=VI)[0])

    mahalanobis_self = np.sort(scipy.spatial.distance.cdist(mean_value, pcs_for_this_unit, "mahalanobis", VI=VI)[0])

    # number of spikes
    n = np.min([pcs_for_this_unit.shape[0], pcs_for_other_units.shape[0]])

    if n >= 2:
        dof = pcs_for_this_unit.shape[1]  # number of features
        l_ratio = np.sum(1 - scipy.stats.chi2.cdf(pow(mahalanobis_other, 2), dof)) / mahalanobis_self.shape[0]
        isolation_distance = pow(mahalanobis_other[n - 1], 2)
        # if math.isnan(l_ratio):
        #     print("NaN detected", mahalanobis_other, VI)
    else:
        l_ratio = np.nan
        isolation_distance = np.nan

    return isolation_distance, l_ratio


def lda_metrics(all_pcs, all_labels, this_unit_id) -> float:
    """
    Calculate d-prime based on Linear Discriminant Analysis.

    Parameters
    ----------
    all_pcs : 2d array
        The PCs for all spikes, organized as [num_spikes, PCs].
    all_labels : 1d array
        The cluster labels for all spikes. Must have length of number of spikes.
    this_unit_id : int
        The ID for the unit to calculate these metrics for.

    Returns
    -------
    d_prime : float
        D prime measure of this unit.

    References
    ----------
    Based on metric described in [Hill]_
    """
    from sklearn.discriminant_analysis import LinearDiscriminantAnalysis

    X = all_pcs

    y = np.zeros((X.shape[0],), dtype="bool")
    y[all_labels == this_unit_id] = True

    lda = LinearDiscriminantAnalysis(n_components=1)

    X_flda = lda.fit_transform(X, y)

    flda_this_cluster = X_flda[np.where(y)[0]]
    flda_other_cluster = X_flda[np.where(np.invert(y))[0]]

    d_prime = (np.mean(flda_this_cluster) - np.mean(flda_other_cluster)) / np.sqrt(
        0.5 * (np.std(flda_this_cluster) ** 2 + np.std(flda_other_cluster) ** 2)
    )

    return d_prime


def nearest_neighbors_metrics(all_pcs, all_labels, this_unit_id, max_spikes, n_neighbors):
    """
    Calculate unit contamination based on NearestNeighbors search in PCA space.

    Parameters
    ----------
    all_pcs : 2d array
        The PCs for all spikes, organized as [num_spikes, PCs].
    all_labels : 1d array
        The cluster labels for all spikes. Must have length of number of spikes.
    this_unit_id : int
        The ID for the unit to calculate these metrics for.
    max_spikes : int
        The number of spikes to use, per cluster.
        Note that the calculation can be very slow when this number is >20000.
    n_neighbors : int
        The number of neighbors to use.

    Returns
    -------
    hit_rate : float
        Fraction of neighbors for target cluster that are also in target cluster.
    miss_rate : float
        Fraction of neighbors outside target cluster that are in target cluster.

    Notes
    -----
    A is a (hopefully) representative subset of cluster X

    .. math::

        NN_hit(X) = 1/k \\sum_i=1^k |{{x in A such that ith closest neighbor is in X}}| / \\|A\\|

    References
    ----------
    Based on metrics described in [Chung]_
    """
    from sklearn.neighbors import NearestNeighbors

    total_spikes = all_pcs.shape[0]
    ratio = max_spikes / total_spikes

    # if no other units in the vicinity, return best possible option
    if len(np.unique(all_labels)) == 1:
        warnings.warn(f"No other units found in the vicinity of {this_unit}. Setting nn_hit_rate=1 and nn_miss_rate=0")
        return 1.0, 0.0

    this_unit = all_labels == this_unit_id
    this_unit_pcs = all_pcs[this_unit, :]
    other_units_pcs = all_pcs[np.invert(this_unit), :]
    X = np.concatenate((this_unit_pcs, other_units_pcs), 0)

    num_obs_this_unit = np.sum(this_unit)

    if ratio < 1:
        inds = np.arange(0, X.shape[0] - 1, 1 / ratio).astype("int")
        X = X[inds, :]
        num_obs_this_unit = int(num_obs_this_unit * ratio)

    nbrs = NearestNeighbors(n_neighbors=n_neighbors, algorithm="ball_tree").fit(X)
    distances, indices = nbrs.kneighbors(X)

    this_cluster_nearest = indices[:num_obs_this_unit, 1:].flatten()
    other_cluster_nearest = indices[num_obs_this_unit:, 1:].flatten()

    hit_rate = np.mean(this_cluster_nearest < num_obs_this_unit)
    miss_rate = np.mean(other_cluster_nearest < num_obs_this_unit)

    return hit_rate, miss_rate


def nearest_neighbors_isolation(
    sorting_analyzer,
    this_unit_id: int | str,
    n_spikes_all_units: dict = None,
    fr_all_units: dict = None,
    max_spikes: int = 1000,
    min_spikes: int = 10,
    min_fr: float = 0.0,
    n_neighbors: int = 5,
    n_components: int = 10,
    radius_um: float = 100,
    peak_sign: str = "neg",
    min_spatial_overlap: float = 0.5,
    seed=None,
):
    """
    Calculate unit isolation based on NearestNeighbors search in PCA space.

    Parameters
    ----------
    sorting_analyzer : SortingAnalyzer
        A SortingAnalyzer object.
    this_unit_id : int | str
        The ID for the unit to calculate these metrics for.
    n_spikes_all_units : dict, default: None
        Dictionary of the form ``{<unit_id>: <n_spikes>}`` for the waveform extractor.
        Recomputed if None.
    fr_all_units : dict, default: None
        Dictionary of the form ``{<unit_id>: <firing_rate>}`` for the waveform extractor.
        Recomputed if None.
    max_spikes : int, default: 1000
        Max number of spikes to use per unit.
    min_spikes : int, default: 10
        Min number of spikes a unit must have to go through with metric computation.
        Units with spikes < min_spikes gets numpy.NaN as the quality metric,
        and are ignored when selecting other units' neighbors.
    min_fr : float, default: 0.0
        Min firing rate a unit must have to go through with metric computation.
        Units with firing rate < min_fr gets numpy.NaN as the quality metric,
        and are ignored when selecting other units' neighbors.
    n_neighbors : int, default: 5
        Number of neighbors to check membership of.
    n_components : int, default: 10
        The number of PC components to use to project the snippets to.
    radius_um : float, default: 100
        The radius, in um, that channels need to be within the peak channel to be included.
    peak_sign : "neg" | "pos" | "both", default: "neg"
        The peak_sign used to compute sparsity and neighbor units. Used if sorting_analyzer
        is not sparse already.
    min_spatial_overlap : float, default: 100
        In case sorting_analyzer is sparse, other units are selected if they share at least
        `min_spatial_overlap` times `n_target_unit_channels` with the target unit.
    seed : int, default: None
        Seed for random subsampling of spikes.

    Returns
    -------
    nn_isolation : float
        The calculation nearest neighbor isolation metric for `this_unit_id`.
        If the unit has fewer than `min_spikes`, returns numpy.NaN instead.
    nn_unit_id : np.int16
        Id of the "nearest neighbor" unit (unit with lowest isolation score from `this_unit_id`).

    Notes
    -----
    The overall logic of this approach is:

    #. Choose a cluster
    #. Compute the isolation score with every other cluster
    #. Isolation score is defined as the min of 2. (i.e. 'worst-case measure')

    The implementation of this approach is:

    Let A and B be two clusters from sorting.

    We set \\|A\\| = \\|B\\|:

        * | If max_spikes < \\|A\\| and max_spikes < \\|B\\|:
          |     Then randomly subsample max_spikes samples from A and B.
        * | If max_spikes > min(\\|A\\|, \\|B\\|) (e.g. \\|A\\| > max_spikes > \\|B\\|):
          |     Then randomly subsample min(\\|A\\|, \\|B\\|) samples from A and B.

    This is because the metric is affected by the size of the clusters being compared
    independently of how well-isolated they are.

    We also restrict the waveforms to channels with significant signal.

    See docstring for `_compute_isolation` for the definition of isolation score.

    References
    ----------
    Based on isolation metric described in [Chung]_
    """
    from sklearn.decomposition import IncrementalPCA

    rng = np.random.default_rng(seed=seed)

    waveforms_ext = sorting_analyzer.get_extension("waveforms")
    assert waveforms_ext is not None, "nearest_neighbors_isolation() need extension 'waveforms'"

    sorting = sorting_analyzer.sorting
    all_units_ids = sorting.get_unit_ids()
    if n_spikes_all_units is None:
        n_spikes_all_units = compute_num_spikes(sorting_analyzer)
    if fr_all_units is None:
        fr_all_units = compute_firing_rates(sorting_analyzer)

    # if target unit has fewer than `min_spikes` spikes, print out a warning and return NaN
    if n_spikes_all_units[this_unit_id] < min_spikes:
        warnings.warn(
            f"Unit {this_unit_id} has fewer spikes than specified by `min_spikes` "
            f"({min_spikes}); returning NaN as the quality metric..."
        )
        return np.nan, np.nan
    elif fr_all_units[this_unit_id] < min_fr:
        warnings.warn(
            f"Unit {this_unit_id} has a firing rate below the specified `min_fr` "
            f"({min_fr} Hz); returning NaN as the quality metric..."
        )
        return np.nan, np.nan
    else:
        # first remove the units with too few spikes
        unit_ids_to_keep = np.array(
            [
                unit
                for unit in all_units_ids
                if (n_spikes_all_units[unit] >= min_spikes and fr_all_units[unit] >= min_fr)
            ]
        )
        sorting = sorting.select_units(unit_ids=unit_ids_to_keep)

        all_units_ids = sorting.get_unit_ids()
        other_units_ids = np.setdiff1d(all_units_ids, this_unit_id)

        # get waveforms of target unit
        # waveforms_target_unit = sorting_analyzer.get_waveforms(unit_id=this_unit_id)
        waveforms_target_unit = waveforms_ext.get_waveforms_one_unit(unit_id=this_unit_id, force_dense=False)

        n_spikes_target_unit = waveforms_target_unit.shape[0]

        # find units whose signal channels (i.e. channels inside some radius around
        # the channel with largest amplitude) overlap with signal channels of the target unit
        if sorting_analyzer.is_sparse():
            sparsity = sorting_analyzer.sparsity
        else:
            sparsity = compute_sparsity(sorting_analyzer, method="radius", peak_sign=peak_sign, radius_um=radius_um)
        closest_chans_target_unit = sparsity.unit_id_to_channel_indices[this_unit_id]
        n_channels_target_unit = len(closest_chans_target_unit)
        # select other units that have a minimum spatial overlap with target unit
        other_units_ids = [
            unit_id
            for unit_id in other_units_ids
            if np.sum(np.isin(sparsity.unit_id_to_channel_indices[unit_id], closest_chans_target_unit))
            >= (n_channels_target_unit * min_spatial_overlap)
        ]

        # if no unit is within neighborhood of target unit, then just say isolation is 1 (best possible)
        if not other_units_ids:
            nn_isolation = 1
            nn_unit_id = np.nan
        # if there are units to compare, then compute isolation with each
        else:
            isolation = np.zeros(
                len(other_units_ids),
            )
            for other_unit_id in other_units_ids:
                # waveforms_other_unit = sorting_analyzer.get_waveforms(unit_id=other_unit_id)
                waveforms_other_unit = waveforms_ext.get_waveforms_one_unit(unit_id=other_unit_id, force_dense=False)

                n_spikes_other_unit = waveforms_other_unit.shape[0]
                closest_chans_other_unit = sparsity.unit_id_to_channel_indices[other_unit_id]
                n_snippets = np.min([n_spikes_target_unit, n_spikes_other_unit, max_spikes])

                # make the two clusters equal in terms of: number of spikes & channels with signal
                waveforms_target_unit_idx = rng.choice(n_spikes_target_unit, size=n_snippets, replace=False)
                waveforms_target_unit_sampled = waveforms_target_unit[waveforms_target_unit_idx]
                waveforms_other_unit_idx = rng.choice(n_spikes_other_unit, size=n_snippets, replace=False)
                waveforms_other_unit_sampled = waveforms_other_unit[waveforms_other_unit_idx]

                # project this unit and other unit waveforms on common subspace
                common_channel_idxs = np.intersect1d(closest_chans_target_unit, closest_chans_other_unit)
                if sorting_analyzer.is_sparse():
                    # in this case, waveforms are sparse so we need to do some smart indexing
                    waveforms_target_unit_sampled = waveforms_target_unit_sampled[
                        :, :, np.isin(closest_chans_target_unit, common_channel_idxs)
                    ]
                    waveforms_other_unit_sampled = waveforms_other_unit_sampled[
                        :, :, np.isin(closest_chans_other_unit, common_channel_idxs)
                    ]
                else:
                    waveforms_target_unit_sampled = waveforms_target_unit_sampled[:, :, common_channel_idxs]
                    waveforms_other_unit_sampled = waveforms_other_unit_sampled[:, :, common_channel_idxs]

                # compute principal components after concatenation
                all_snippets = np.concatenate(
                    [
                        waveforms_target_unit_sampled.reshape((n_snippets, -1)),
                        waveforms_other_unit_sampled.reshape((n_snippets, -1)),
                    ],
                    axis=0,
                )
                pca = IncrementalPCA(n_components=n_components)
                pca.partial_fit(all_snippets)
                projected_snippets = pca.transform(all_snippets)

                # compute isolation
                isolation[other_unit_id == other_units_ids] = _compute_isolation(
                    projected_snippets[:n_snippets, :], projected_snippets[n_snippets:, :], n_neighbors
                )
            # isolation metric is the minimum of the pairwise isolations
            # nn_unit_id is the unit with lowest isolation score
            nn_isolation = np.min(isolation)
            nn_unit_id = other_units_ids[np.argmin(isolation)]

        return nn_isolation, nn_unit_id


def nearest_neighbors_noise_overlap(
    sorting_analyzer,
    this_unit_id: int | str,
    n_spikes_all_units: dict = None,
    fr_all_units: dict = None,
    max_spikes: int = 1000,
    min_spikes: int = 10,
    min_fr: float = 0.0,
    n_neighbors: int = 5,
    n_components: int = 10,
    radius_um: float = 100,
    peak_sign: str = "neg",
    seed=None,
):
    """
    Calculate unit noise overlap based on NearestNeighbors search in PCA space.

    Parameters
    ----------
    sorting_analyzer : SortingAnalyzer
        A SortingAnalyzer object.
    this_unit_id : int | str
        The ID of the unit to calculate this metric on.
    n_spikes_all_units : dict, default: None
        Dictionary of the form ``{<unit_id>: <n_spikes>}`` for the waveform extractor.
        Recomputed if None.
    fr_all_units : dict, default: None
        Dictionary of the form ``{<unit_id>: <firing_rate>}`` for the waveform extractor.
        Recomputed if None.
    max_spikes : int, default: 1000
        The max number of spikes to use per cluster.
    min_spikes : int, default: 10
        Min number of spikes a unit must have to go through with metric computation.
        Units with spikes < min_spikes gets numpy.NaN as the quality metric.
    min_fr : float, default: 0.0
        Min firing rate a unit must have to go through with metric computation.
        Units with firing rate < min_fr gets numpy.NaN as the quality metric.
    n_neighbors : int, default: 5
        The number of neighbors to check membership.
    n_components : int, default: 10
        The number of PC components to use to project the snippets to.
    radius_um : float, default: 100
        The radius, in um, that channels need to be within the peak channel to be included.
    peak_sign : "neg" | "pos" | "both", default: "neg"
        The peak_sign used to compute sparsity and neighbor units. Used if sorting_analyzer
        is not sparse already.
    seed : int, default: 0
        Random seed for subsampling spikes.

    Returns
    -------
    nn_noise_overlap : float
        The computed nearest neighbor noise estimate.
        If the unit has fewer than `min_spikes`, returns numpy.NaN instead.

    Notes
    -----
    The general logic of this measure is:

    1. Generate a noise cluster by randomly sampling voltage snippets from recording.
    2. Subtract projection onto the weighted average of noise snippets
       of both the target and noise clusters to correct for bias in sampling.
    3. Compute the isolation score between the noise cluster and the target cluster.

    As with nn_isolation, the clusters that are compared (target and noise clusters)
    have the same number of spikes.

    See docstring for `_compute_isolation` for the definition of isolation score.

    References
    ----------
    Based on noise overlap metric described in [Chung]_
    """
    from sklearn.decomposition import IncrementalPCA

    rng = np.random.default_rng(seed=seed)

    waveforms_ext = sorting_analyzer.get_extension("waveforms")
    assert waveforms_ext is not None, "nearest_neighbors_isolation() need extension 'waveforms'"

    templates_ext = sorting_analyzer.get_extension("templates")
    assert templates_ext is not None, "nearest_neighbors_isolation() need extension 'templates'"

    try:
        sorting_analyzer.get_extension("templates").get_data(operator="median")
    except KeyError:
        warnings.warn(
            "nearest_neighbors_isolation() need extension 'templates' calculated with the 'median' operator."
            "You can run sorting_analyzer.compute('templates', operators=['average', 'median']) to calculate templates based on both average and median modes."
        )

    if n_spikes_all_units is None:
        n_spikes_all_units = compute_num_spikes(sorting_analyzer)
    if fr_all_units is None:
        fr_all_units = compute_firing_rates(sorting_analyzer)

    # if target unit has fewer than `min_spikes` spikes, print out a warning and return NaN
    if n_spikes_all_units[this_unit_id] < min_spikes:
        warnings.warn(
            f"Unit {this_unit_id} has fewer spikes than specified by `min_spikes` "
            f"({min_spikes}); returning NaN as the quality metric..."
        )
        return np.nan
    elif fr_all_units[this_unit_id] < min_fr:
        warnings.warn(
            f"Unit {this_unit_id} has a firing rate below the specified `min_fr` "
            f"({min_fr} Hz); returning NaN as the quality metric...",
        )
        return np.nan
    else:
        # get random snippets from the recording to create a noise cluster
        nsamples = waveforms_ext.nbefore + waveforms_ext.nafter
        recording = sorting_analyzer.recording
        noise_cluster = get_random_data_chunks(
            recording,
            return_scaled=sorting_analyzer.return_scaled,
            num_chunks_per_segment=max_spikes,
            chunk_size=nsamples,
            seed=seed,
        )
        noise_cluster = np.reshape(noise_cluster, (max_spikes, nsamples, -1))

        # get waveforms for target cluster
        # waveforms = sorting_analyzer.get_waveforms(unit_id=this_unit_id).copy()
        waveforms = waveforms_ext.get_waveforms_one_unit(unit_id=this_unit_id, force_dense=False).copy()

        # adjust the size of the target and noise clusters to be equal
        if waveforms.shape[0] > max_spikes:
            wf_ind = rng.choice(waveforms.shape[0], max_spikes, replace=False)
            waveforms = waveforms[wf_ind]
            n_snippets = max_spikes
        elif waveforms.shape[0] < max_spikes:
            noise_ind = rng.choice(noise_cluster.shape[0], waveforms.shape[0], replace=False)
            noise_cluster = noise_cluster[noise_ind]
            n_snippets = waveforms.shape[0]
        else:
            n_snippets = max_spikes

        # restrict to channels with significant signal
        if sorting_analyzer.is_sparse():
            sparsity = sorting_analyzer.sparsity
        else:
            sparsity = compute_sparsity(sorting_analyzer, method="radius", peak_sign=peak_sign, radius_um=radius_um)
        noise_cluster = noise_cluster[:, :, sparsity.unit_id_to_channel_indices[this_unit_id]]

        # compute weighted noise snippet (Z)
        # median_waveform = sorting_analyzer.get_template(unit_id=this_unit_id, mode="median")
        all_templates = templates_ext.get_data(operator="median")
        this_unit_index = sorting_analyzer.sorting.id_to_index(this_unit_id)
        median_waveform = all_templates[this_unit_index, :, :]

        # in case sorting_analyzer is sparse, waveforms and templates are already sparse
        if not sorting_analyzer.is_sparse():
            # @alessio : this next line is suspicious because the waveforms is already sparse no ? Am i wrong ?
            waveforms = waveforms[:, :, sparsity.unit_id_to_channel_indices[this_unit_id]]
            median_waveform = median_waveform[:, sparsity.unit_id_to_channel_indices[this_unit_id]]

        tmax, chmax = np.unravel_index(np.argmax(np.abs(median_waveform)), median_waveform.shape)
        weights = [noise_clip[tmax, chmax] for noise_clip in noise_cluster]
        weights = np.asarray(weights)
        weights = weights / np.sum(weights)
        weighted_noise_snippet = np.sum(weights * noise_cluster.swapaxes(0, 2), axis=2).swapaxes(0, 1)

        # subtract projection onto weighted noise snippet
        for snippet in range(n_snippets):
            waveforms[snippet, :, :] = _subtract_clip_component(waveforms[snippet, :, :], weighted_noise_snippet)
            noise_cluster[snippet, :, :] = _subtract_clip_component(
                noise_cluster[snippet, :, :], weighted_noise_snippet
            )

        # compute principal components after concatenation
        all_snippets = np.concatenate(
            [waveforms.reshape((n_snippets, -1)), noise_cluster.reshape((n_snippets, -1))], axis=0
        )
        pca = IncrementalPCA(n_components=n_components)
        pca.partial_fit(all_snippets)
        projected_snippets = pca.transform(all_snippets)

        # compute overlap
        nn_noise_overlap = 1 - _compute_isolation(
            projected_snippets[:n_snippets, :], projected_snippets[n_snippets:, :], n_neighbors
        )

        return nn_noise_overlap


def simplified_silhouette_score(all_pcs, all_labels, this_unit_id):
    """
    Calculate the simplified silhouette score for each cluster. The value ranges
    from -1 (bad clustering) to 1 (good clustering). The simplified silhoutte score
    utilizes the centroids for distance calculations rather than pairwise calculations.

    Parameters
    ----------
    all_pcs : 2d array
        The PCs for all spikes, organized as [num_spikes, PCs].
    all_labels : 1d array
        The cluster labels for all spikes. Must have length of number of spikes.
    this_unit_id : int
        The ID for the unit to calculate this metric for.

    Returns
    -------
    unit_silhouette_score : float
        Simplified Silhouette Score for this unit.

    References
    ----------
    Based on simplified silhouette score suggested by [Hruschka]_
    """
    import scipy.spatial.distance

    pcs_for_this_unit = all_pcs[all_labels == this_unit_id, :]
    centroid_for_this_unit = np.expand_dims(np.mean(pcs_for_this_unit, 0), 0)
    distances_for_this_unit = scipy.spatial.distance.cdist(centroid_for_this_unit, pcs_for_this_unit)
    distance = np.inf

    # find centroid of other cluster and measure distances to that rather than pairwise
    # if less than current minimum distance update
    for label in np.unique(all_labels):
        if label != this_unit_id:
            pcs_for_other_cluster = all_pcs[all_labels == label, :]
            centroid_for_other_cluster = np.expand_dims(np.mean(pcs_for_other_cluster, 0), 0)
            distances_for_other_cluster = scipy.spatial.distance.cdist(centroid_for_other_cluster, pcs_for_this_unit)
            mean_distance_for_other_cluster = np.mean(distances_for_other_cluster)
            if mean_distance_for_other_cluster < distance:
                distance = mean_distance_for_other_cluster
                distances_for_minimum_cluster = distances_for_other_cluster

    sil_distances = (distances_for_minimum_cluster - distances_for_this_unit) / np.maximum(
        distances_for_minimum_cluster, distances_for_this_unit
    )

    unit_silhouette_score = np.mean(sil_distances)
    return unit_silhouette_score


def silhouette_score(all_pcs, all_labels, this_unit_id):
    """
    Calculate the silhouette score which is a marker of cluster quality ranging from
    -1 (bad clustering) to 1 (good clustering). Distances are all calculated as pairwise
    comparisons of all data points.

    Parameters
    ----------
    all_pcs : 2d array
        The PCs for all spikes, organized as [num_spikes, PCs].
    all_labels : 1d array
        The cluster labels for all spikes. Must have length of number of spikes.
    this_unit_id : int
        The ID for the unit to calculate this metric for.

    Returns
    -------
    unit_silhouette_score : float
        Silhouette Score for this unit.

    References
    ----------
    Based on [Rousseeuw]_
    """
    import scipy.spatial.distance

    pcs_for_this_unit = all_pcs[all_labels == this_unit_id, :]
    distances_for_this_unit = scipy.spatial.distance.cdist(pcs_for_this_unit, pcs_for_this_unit)
    distance = np.inf

    # iterate through all other clusters and do pairwise distance comparisons
    # if current cluster distances < current mimimum update
    for label in np.unique(all_labels):
        if label != this_unit_id:
            pcs_for_other_cluster = all_pcs[all_labels == label, :]
            distances_for_other_cluster = scipy.spatial.distance.cdist(pcs_for_other_cluster, pcs_for_this_unit)
            mean_distance_for_other_cluster = np.mean(distances_for_other_cluster)
            if mean_distance_for_other_cluster < distance:
                distance = mean_distance_for_other_cluster
                distances_for_minimum_cluster = distances_for_other_cluster

    sil_distances = (distances_for_minimum_cluster - distances_for_this_unit) / np.maximum(
        distances_for_minimum_cluster, distances_for_this_unit
    )

    unit_silhouette_score = np.mean(sil_distances)
    return unit_silhouette_score


def _subtract_clip_component(clip1, component):
    V1 = clip1.flatten()
    V2 = component.flatten()
    V1 = V1 - V2 * np.dot(V1, V2) / np.dot(V2, V2)

    return V1.reshape(clip1.shape)


def _compute_isolation(pcs_target_unit, pcs_other_unit, n_neighbors: int):
    """
    Compute the isolation score used for nn_isolation and nn_noise_overlap.

    Parameters
    ----------
    pcs_target_unit : 2d array
        PCA projection of the spikes in the target cluster, as [n_spikes, n_components].
    pcs_other_unit : 2d array
        PCA projection of the spikes in the other cluster, as [n_spikes, n_components].
    n_neighbors : int
        The number of nearest neighbors to check membership of.

    Returns
    -------
    isolation : float
        The computed isolation score.

    Notes
    -----
    Definition of isolation score:
        Isolation(A, B) = 1/k \\sum_{j=1}^k |{x \\in A U B: \rho(x)=\rho(jth nearest neighbor of x)}| / |A U B|
            where \rho(x) is the cluster x belongs to (in this case, either A or B)
    Note that this definition implies that the isolation score:
        (1) ranges from 0 to 1; and
        (2) is symmetric, i.e. Isolation(A, B) = Isolation(B, A)
    """
    from sklearn.neighbors import NearestNeighbors

    # get lengths
    n_spikes_target = pcs_target_unit.shape[0]
    n_spikes_other = pcs_other_unit.shape[0]

    # concatenate
    pcs_concat = np.concatenate((pcs_target_unit, pcs_other_unit), axis=0)
    label_concat = np.concatenate((np.zeros(n_spikes_target), np.ones(n_spikes_other)))

    # if n_neighbors is greater than the number of spikes in both clusters, set it to max possible
    if n_neighbors > len(label_concat):
        n_neighbors_adjusted = len(label_concat) - 1
    else:
        n_neighbors_adjusted = n_neighbors

    _, membership_ind = (
        NearestNeighbors(n_neighbors=n_neighbors_adjusted, algorithm="auto").fit(pcs_concat).kneighbors()
    )

    target_nn_in_target = np.sum(label_concat[membership_ind[:n_spikes_target]] == 0)
    other_nn_in_other = np.sum(label_concat[membership_ind[n_spikes_target:]] == 1)

    isolation = (target_nn_in_target + other_nn_in_other) / (n_spikes_target + n_spikes_other) / n_neighbors_adjusted

    return isolation


def pca_metrics_one_unit(args):
<<<<<<< HEAD
    (pcs_flat, labels, metric_names, unit_id, unit_ids, qm_params, max_threads_per_worker) = args

    if max_threads_per_worker is None:
        return _pca_metrics_one_unit(pcs_flat, labels, metric_names, unit_id, unit_ids, qm_params)
    else:
        with threadpool_limits(limits=int(max_threads_per_worker)):
            return _pca_metrics_one_unit(pcs_flat, labels, metric_names, unit_id, unit_ids, qm_params)
=======
    (pcs_flat, labels, metric_names, unit_id, unit_ids, metric_params, max_threads_per_process) = args

    if max_threads_per_process is None:
        return _pca_metrics_one_unit(pcs_flat, labels, metric_names, unit_id, unit_ids, metric_params)
    else:
        with threadpool_limits(limits=int(max_threads_per_process)):
            return _pca_metrics_one_unit(pcs_flat, labels, metric_names, unit_id, unit_ids, metric_params)
>>>>>>> 6fde9974


def _pca_metrics_one_unit(pcs_flat, labels, metric_names, unit_id, unit_ids, metric_params):
    pc_metrics = {}
    # metrics
    if "isolation_distance" in metric_names or "l_ratio" in metric_names:
        try:
            isolation_distance, l_ratio = mahalanobis_metrics(pcs_flat, labels, unit_id)
        except:
            isolation_distance = np.nan
            l_ratio = np.nan

        if "isolation_distance" in metric_names:
            pc_metrics["isolation_distance"] = isolation_distance
        if "l_ratio" in metric_names:
            pc_metrics["l_ratio"] = l_ratio

    if "d_prime" in metric_names:
        if len(unit_ids) == 1:
            d_prime = np.nan
        else:
            try:
                d_prime = lda_metrics(pcs_flat, labels, unit_id)
            except:
                d_prime = np.nan

        pc_metrics["d_prime"] = d_prime

    if "nearest_neighbor" in metric_names:
        try:
            nn_hit_rate, nn_miss_rate = nearest_neighbors_metrics(
                pcs_flat, labels, unit_id, **metric_params["nearest_neighbor"]
            )
        except:
            nn_hit_rate = np.nan
            nn_miss_rate = np.nan
        pc_metrics["nn_hit_rate"] = nn_hit_rate
        pc_metrics["nn_miss_rate"] = nn_miss_rate

    if "silhouette" in metric_names:
        silhouette_method = metric_params["silhouette"]["method"]
        if "simplified" in silhouette_method:
            try:
                unit_silhouette_score = simplified_silhouette_score(pcs_flat, labels, unit_id)
            except:
                unit_silhouette_score = np.nan
            pc_metrics["silhouette"] = unit_silhouette_score
        if "full" in silhouette_method:
            try:
                unit_silhouette_score = silhouette_score(pcs_flat, labels, unit_id)
            except:
                unit_silhouette_score = np.nan
            pc_metrics["silhouette_full"] = unit_silhouette_score

    return pc_metrics


_nn_metric_name_to_func = {
    "nn_isolation": nearest_neighbors_isolation,
    "nn_noise_overlap": nearest_neighbors_noise_overlap,
}<|MERGE_RESOLUTION|>--- conflicted
+++ resolved
@@ -157,11 +157,8 @@
         pcs = dense_projections[np.isin(all_labels, neighbor_unit_ids)][:, :, neighbor_channel_indices]
         pcs_flat = pcs.reshape(pcs.shape[0], -1)
 
-<<<<<<< HEAD
-        func_args = (pcs_flat, labels, non_nn_metrics, unit_id, unit_ids, qm_params, max_threads_per_worker)
-=======
-        func_args = (pcs_flat, labels, non_nn_metrics, unit_id, unit_ids, metric_params, max_threads_per_process)
->>>>>>> 6fde9974
+        func_args = (pcs_flat, labels, non_nn_metrics, unit_id, unit_ids, metric_params, max_threads_per_worker)
+
         items.append(func_args)
 
     if not run_in_parallel and non_nn_metrics:
@@ -991,23 +988,14 @@
 
 
 def pca_metrics_one_unit(args):
-<<<<<<< HEAD
-    (pcs_flat, labels, metric_names, unit_id, unit_ids, qm_params, max_threads_per_worker) = args
+
+    (pcs_flat, labels, metric_names, unit_id, unit_ids, metric_params, max_threads_per_worker) = args
 
     if max_threads_per_worker is None:
-        return _pca_metrics_one_unit(pcs_flat, labels, metric_names, unit_id, unit_ids, qm_params)
+        return _pca_metrics_one_unit(pcs_flat, labels, metric_names, unit_id, unit_ids, metric_params)
     else:
         with threadpool_limits(limits=int(max_threads_per_worker)):
-            return _pca_metrics_one_unit(pcs_flat, labels, metric_names, unit_id, unit_ids, qm_params)
-=======
-    (pcs_flat, labels, metric_names, unit_id, unit_ids, metric_params, max_threads_per_process) = args
-
-    if max_threads_per_process is None:
-        return _pca_metrics_one_unit(pcs_flat, labels, metric_names, unit_id, unit_ids, metric_params)
-    else:
-        with threadpool_limits(limits=int(max_threads_per_process)):
             return _pca_metrics_one_unit(pcs_flat, labels, metric_names, unit_id, unit_ids, metric_params)
->>>>>>> 6fde9974
 
 
 def _pca_metrics_one_unit(pcs_flat, labels, metric_names, unit_id, unit_ids, metric_params):
