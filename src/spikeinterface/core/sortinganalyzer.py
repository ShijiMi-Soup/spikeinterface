from __future__ import annotations
from typing import Literal, Optional

from pathlib import Path
import os
import json
import pickle
import weakref
import shutil
import warnings
import importlib

import numpy as np

import probeinterface

import spikeinterface

from .baserecording import BaseRecording
from .basesorting import BaseSorting

from .base import load_extractor
from .recording_tools import check_probe_do_not_overlap, get_rec_attributes
from .core_tools import check_json
from .job_tools import split_job_kwargs
from .numpyextractors import SharedMemorySorting
from .sparsity import ChannelSparsity, estimate_sparsity
from .sortingfolder import NumpyFolderSorting
from .zarrextractors import get_default_zarr_compressor, ZarrSortingExtractor
from .node_pipeline import run_node_pipeline


# high level function
def create_sorting_analyzer(
    sorting, recording, format="memory", folder=None, sparse=True, sparsity=None, **sparsity_kwargs
):
    """
    Create a SortingAnalyzer by pairing a Sorting and the corresponding Recording.

    This object will handle a list of AnalyzerExtension for all the post processing steps like: waveforms,
    templates, unit locations, spike locations, quality metrics ...

    This object will be also use used for plotting purpose.


    Parameters
    ----------
    sorting: Sorting
        The sorting object
    recording: Recording
        The recording object
    folder: str or Path or None, default: None
        The folder where waveforms are cached
    format: "memory | "binary_folder" | "zarr", default: "memory"
        The mode to store waveforms. If "folder", waveforms are stored on disk in the specified folder.
        The "folder" argument must be specified in case of mode "folder".
        If "memory" is used, the waveforms are stored in RAM. Use this option carefully!
    sparse: bool, default: True
        If True, then a sparsity mask is computed using the `estimate_sparsity()` function using
        a few spikes to get an estimate of dense templates to create a ChannelSparsity object.
        Then, the sparsity will be propagated to all ResultExtention that handle sparsity (like wavforms, pca, ...)
        You can control `estimate_sparsity()` : all extra arguments are propagated to it (included job_kwargs)
    sparsity: ChannelSparsity or None, default: None
        The sparsity used to compute waveforms. If this is given, `sparse` is ignored.

    Returns
    -------
    sorting_analyzer: SortingAnalyzer
        The SortingAnalyzer object

    Examples
    --------
    >>> import spikeinterface as si

    >>> # Extract dense waveforms and save to disk with binary_folder format.
    >>> sorting_analyzer = si.create_sorting_analyzer(sorting, recording, format="binary_folder", folder="/path/to_my/result")

    >>> # Can be reload
    >>> sorting_analyzer = si.load_sorting_analyzer(folder="/path/to_my/result")

    >>> # Can run extension
    >>> sorting_analyzer = si.compute("unit_locations", ...)

    >>> # Can be copy to another format (extensions are propagated)
    >>> sorting_analyzer2 = sorting_analyzer.save_as(format="memory")
    >>> sorting_analyzer3 = sorting_analyzer.save_as(format="zarr", folder="/path/to_my/result.zarr")

    >>> # Can make a copy with a subset of units (extensions are propagated for the unit subset)
    >>> sorting_analyzer4 = sorting_analyzer.select_units(unit_ids=sorting.units_ids[:5], format="memory")
    >>> sorting_analyzer5 = sorting_analyzer.select_units(unit_ids=sorting.units_ids[:5], format="binary_folder", folder="/result_5units")

    Notes
    -----

    By default creating a SortingAnalyzer can be slow because the sparsity is estimated by default.
    In some situation, sparsity is not needed, so to make it fast creation, you need to turn
    sparsity off (or give external sparsity) like this.
    """

    # handle sparsity
    if sparsity is not None:
        # some checks
        assert isinstance(sparsity, ChannelSparsity), "'sparsity' must be a ChannelSparsity object"
        assert np.array_equal(
            sorting.unit_ids, sparsity.unit_ids
        ), "create_sorting_analyzer(): if external sparsity is given unit_ids must correspond"
        assert np.array_equal(
            recording.channel_ids, sparsity.channel_ids
        ), "create_sorting_analyzer(): if external sparsity is given unit_ids must correspond"
    elif sparse:
        sparsity = estimate_sparsity(recording, sorting, **sparsity_kwargs)
    else:
        sparsity = None

    sorting_analyzer = SortingAnalyzer.create(sorting, recording, format=format, folder=folder, sparsity=sparsity)

    return sorting_analyzer


def load_sorting_analyzer(folder, load_extensions=True, format="auto"):
    """
    Load a SortingAnalyzer object from disk.

    Parameters
    ----------
    folder : str or Path
        The folder / zarr folder where the waveform extractor is stored
    load_extensions : bool, default: True
        Load all extensions or not.
    format: "auto" | "binary_folder" | "zarr"
        The format of the folder.

    Returns
    -------
    sorting_analyzer: SortingAnalyzer
        The loaded SortingAnalyzer

    """
    return SortingAnalyzer.load(folder, load_extensions=load_extensions, format=format)


class SortingAnalyzer:
    """
    Class to make a pair of Recording-Sorting which will be used used for all post postprocessing,
    visualization and quality metric computation.

    This internally maintains a list of computed ResultExtention (waveform, pca, unit position, spike position, ...).

    This can live in memory and/or can be be persistent to disk in 2 internal formats (folder/json/npz or zarr).
    A SortingAnalyzer can be transfer to another format using `save_as()`

    This handle unit sparsity that can be propagated to ResultExtention.

    This handle spike sampling that can be propagated to ResultExtention : works on only a subset of spikes.

    This internally saves a copy of the Sorting and extracts main recording attributes (without traces) so
    the SortingAnalyzer object can be reloaded even if references to the original sorting and/or to the original recording
    are lost.

    SortingAnalyzer() should not never be used directly for creating: use instead create_sorting_analyzer(sorting, resording, ...)
    or eventually SortingAnalyzer.create(...)
    """

    def __init__(
        self,
        sorting=None,
        recording=None,
        rec_attributes=None,
        format=None,
        sparsity=None,
    ):
        # very fast init because checks are done in load and create
        self.sorting = sorting
        # self.recorsding will be a property
        self._recording = recording
        self.rec_attributes = rec_attributes
        self.format = format
        self.sparsity = sparsity

        # extensions are not loaded at init
        self.extensions = dict()

    def __repr__(self) -> str:
        clsname = self.__class__.__name__
        nseg = self.get_num_segments()
        nchan = self.get_num_channels()
        nunits = self.sorting.get_num_units()
        txt = f"{clsname}: {nchan} channels - {nunits} units - {nseg} segments - {self.format}"
        if self.is_sparse():
            txt += " - sparse"
        if self.has_recording():
            txt += " - has recording"
        ext_txt = f"Loaded {len(self.extensions)} extenstions: " + ", ".join(self.extensions.keys())
        txt += "\n" + ext_txt
        return txt

    ## create and load zone

    @classmethod
    def create(
        cls,
        sorting: BaseSorting,
        recording: BaseRecording,
        format: Literal[
            "memory",
            "binary_folder",
            "zarr",
        ] = "memory",
        folder=None,
        sparsity=None,
    ):
        # some checks
        assert sorting.sampling_frequency == recording.sampling_frequency
        # check that multiple probes are non-overlapping
        all_probes = recording.get_probegroup().probes
        check_probe_do_not_overlap(all_probes)

        if format == "memory":
            sorting_analyzer = cls.create_memory(sorting, recording, sparsity, rec_attributes=None)
        elif format == "binary_folder":
            cls.create_binary_folder(folder, sorting, recording, sparsity, rec_attributes=None)
            sorting_analyzer = cls.load_from_binary_folder(folder, recording=recording)
            sorting_analyzer.folder = Path(folder)
        elif format == "zarr":
            cls.create_zarr(folder, sorting, recording, sparsity, rec_attributes=None)
            sorting_analyzer = cls.load_from_zarr(folder, recording=recording)
            sorting_analyzer.folder = Path(folder)
        else:
            raise ValueError("SortingAnalyzer.create: wrong format")

        return sorting_analyzer

    @classmethod
    def load(cls, folder, recording=None, load_extensions=True, format="auto"):
        """
        Load folder or zarr.
        The recording can be given if the recording location has changed.
        Otherwise the recording is loaded when possible.
        """
        folder = Path(folder)
        assert folder.is_dir(), "Waveform folder does not exists"
        if format == "auto":
            # make better assumption and check for auto guess format
            if folder.suffix == ".zarr":
                format = "zarr"
            else:
                format = "binary_folder"

        if format == "binary_folder":
            sorting_analyzer = SortingAnalyzer.load_from_binary_folder(folder, recording=recording)
        elif format == "zarr":
            sorting_analyzer = SortingAnalyzer.load_from_zarr(folder, recording=recording)

        sorting_analyzer.folder = folder

        if load_extensions:
            sorting_analyzer.load_all_saved_extension()

        return sorting_analyzer

    @classmethod
    def create_memory(cls, sorting, recording, sparsity, rec_attributes):
        # used by create and save_as

        if rec_attributes is None:
            assert recording is not None
            rec_attributes = get_rec_attributes(recording)
            rec_attributes["probegroup"] = recording.get_probegroup()
        else:
            # a copy is done to avoid shared dict between instances (which can block garbage collector)
            rec_attributes = rec_attributes.copy()

        # a copy of sorting is created directly in shared memory format to avoid further duplication of spikes.
        sorting_copy = SharedMemorySorting.from_sorting(sorting, with_metadata=True)
        sorting_analyzer = SortingAnalyzer(
            sorting=sorting_copy, recording=recording, rec_attributes=rec_attributes, format="memory", sparsity=sparsity
        )
        return sorting_analyzer

    @classmethod
    def create_binary_folder(cls, folder, sorting, recording, sparsity, rec_attributes):
        # used by create and save_as

        assert recording is not None, "To create a SortingAnalyzer you need recording not None"

        folder = Path(folder)
        if folder.is_dir():
            raise ValueError(f"Folder already exists {folder}")
        folder.mkdir(parents=True)

        info_file = folder / f"spikeinterface_info.json"
        info = dict(
            version=spikeinterface.__version__,
            dev_mode=spikeinterface.DEV_MODE,
            object="SortingAnalyzer",
        )
        with open(info_file, mode="w") as f:
            json.dump(check_json(info), f, indent=4)

        # save a copy of the sorting
        NumpyFolderSorting.write_sorting(sorting, folder / "sorting")

        # save recording and sorting provenance
        if recording.check_serializability("json"):
            recording.dump(folder / "recording.json", relative_to=folder)
        elif recording.check_serializability("pickle"):
            recording.dump(folder / "recording.pickle", relative_to=folder)

        if sorting.check_serializability("json"):
            sorting.dump(folder / "sorting_provenance.json", relative_to=folder)
        elif sorting.check_serializability("pickle"):
            sorting.dump(folder / "sorting_provenance.pickle", relative_to=folder)

        # dump recording attributes
        probegroup = None
        rec_attributes_file = folder / "recording_info" / "recording_attributes.json"
        rec_attributes_file.parent.mkdir()
        if rec_attributes is None:
            assert recording is not None
            rec_attributes = get_rec_attributes(recording)
            rec_attributes_file.write_text(json.dumps(check_json(rec_attributes), indent=4), encoding="utf8")
            probegroup = recording.get_probegroup()
        else:
            rec_attributes_copy = rec_attributes.copy()
            probegroup = rec_attributes_copy.pop("probegroup")
            rec_attributes_file.write_text(json.dumps(check_json(rec_attributes_copy), indent=4), encoding="utf8")

        if probegroup is not None:
            probegroup_file = folder / "recording_info" / "probegroup.json"
            probeinterface.write_probeinterface(probegroup_file, probegroup)

        if sparsity is not None:
            np.save(folder / "sparsity_mask.npy", sparsity.mask)

    @classmethod
    def load_from_binary_folder(cls, folder, recording=None):
        folder = Path(folder)
        assert folder.is_dir(), f"This folder does not exists {folder}"

        # load internal sorting copy and make it sharedmem
        sorting = SharedMemorySorting.from_sorting(NumpyFolderSorting(folder / "sorting"), with_metadata=True)

        # load recording if possible
        if recording is None:
            # try to load the recording if not provided
            for type in ("json", "pickle"):
                filename = folder / f"recording.{type}"
                if filename.exists():
                    try:
                        recording = load_extractor(filename, base_folder=folder)
                        break
                    except:
                        recording = None
        else:
            # TODO maybe maybe not??? : do we need to check  attributes match internal rec_attributes
            # Note this will make the loading too slow
            pass

        # recording attributes
        rec_attributes_file = folder / "recording_info" / "recording_attributes.json"
        if not rec_attributes_file.exists():
            raise ValueError("This folder is not a SortingAnalyzer with format='binary_folder'")
        with open(rec_attributes_file, "r") as f:
            rec_attributes = json.load(f)
        # the probe is handle ouside the main json
        probegroup_file = folder / "recording_info" / "probegroup.json"

        if probegroup_file.is_file():
            rec_attributes["probegroup"] = probeinterface.read_probeinterface(probegroup_file)
        else:
            rec_attributes["probegroup"] = None

        # sparsity
        sparsity_file = folder / "sparsity_mask.npy"
        if sparsity_file.is_file():
            sparsity_mask = np.load(sparsity_file)
            sparsity = ChannelSparsity(sparsity_mask, sorting.unit_ids, rec_attributes["channel_ids"])
        else:
            sparsity = None

        sorting_analyzer = SortingAnalyzer(
            sorting=sorting,
            recording=recording,
            rec_attributes=rec_attributes,
            format="binary_folder",
            sparsity=sparsity,
        )

        return sorting_analyzer

    def _get_zarr_root(self, mode="r+"):
        import zarr

        zarr_root = zarr.open(self.folder, mode=mode)
        return zarr_root

    @classmethod
    def create_zarr(cls, folder, sorting, recording, sparsity, rec_attributes):
        # used by create and save_as
        import zarr
        import numcodecs

        folder = Path(folder)
        # force zarr sufix
        if folder.suffix != ".zarr":
            folder = folder.parent / f"{folder.stem}.zarr"

        if folder.is_dir():
            raise ValueError(f"Folder already exists {folder}")

        zarr_root = zarr.open(folder, mode="w")

        info = dict(version=spikeinterface.__version__, dev_mode=spikeinterface.DEV_MODE, object="SortingAnalyzer")
        zarr_root.attrs["spikeinterface_info"] = check_json(info)

        # the recording
        rec_dict = recording.to_dict(relative_to=folder, recursive=True)

        if recording.check_serializability("json"):
            # zarr_root.create_dataset("recording", data=rec_dict, object_codec=numcodecs.JSON())
            zarr_rec = np.array([check_json(rec_dict)], dtype=object)
            zarr_root.create_dataset("recording", data=zarr_rec, object_codec=numcodecs.JSON())
        elif recording.check_serializability("pickle"):
            # zarr_root.create_dataset("recording", data=rec_dict, object_codec=numcodecs.Pickle())
            zarr_rec = np.array([rec_dict], dtype=object)
            zarr_root.create_dataset("recording", data=zarr_rec, object_codec=numcodecs.Pickle())
        else:
            warnings.warn(
                "SortingAnalyzer with zarr : the Recording is not json serializable, the recording link will be lost for future load"
            )

        # sorting provenance
        sort_dict = sorting.to_dict(relative_to=folder, recursive=True)
        if sorting.check_serializability("json"):
            zarr_sort = np.array([check_json(sort_dict)], dtype=object)
            zarr_root.create_dataset("sorting_provenance", data=zarr_sort, object_codec=numcodecs.JSON())
        elif sorting.check_serializability("pickle"):
            zarr_sort = np.array([sort_dict], dtype=object)
            zarr_root.create_dataset("sorting_provenance", data=zarr_sort, object_codec=numcodecs.Pickle())

        # else:
        #     warnings.warn("SortingAnalyzer with zarr : the sorting provenance is not json serializable, the sorting provenance link will be lost for futur load")

        recording_info = zarr_root.create_group("recording_info")

        if rec_attributes is None:
            assert recording is not None
            rec_attributes = get_rec_attributes(recording)
            probegroup = recording.get_probegroup()
        else:
            rec_attributes = rec_attributes.copy()
            probegroup = rec_attributes.pop("probegroup")

        recording_info.attrs["recording_attributes"] = check_json(rec_attributes)

        if probegroup is not None:
            recording_info.attrs["probegroup"] = check_json(probegroup.to_dict())

        if sparsity is not None:
            zarr_root.create_dataset("sparsity_mask", data=sparsity.mask)

        # write sorting copy
        from .zarrextractors import add_sorting_to_zarr_group

        # Alessio : we need to find a way to propagate compressor for all steps.
        # kwargs = dict(compressor=...)
        zarr_kwargs = dict()
        add_sorting_to_zarr_group(sorting, zarr_root.create_group("sorting"), **zarr_kwargs)

        recording_info = zarr_root.create_group("extensions")

    @classmethod
    def load_from_zarr(cls, folder, recording=None):
        import zarr

        folder = Path(folder)
        assert folder.is_dir(), f"This folder does not exist {folder}"

        zarr_root = zarr.open(folder, mode="r")

        # load internal sorting and make it sharedmem
        # TODO propagate storage_options
        sorting = SharedMemorySorting.from_sorting(
            ZarrSortingExtractor(folder, zarr_group="sorting"), with_metadata=True
        )

        # load recording if possible
        if recording is None:
            rec_dict = zarr_root["recording"][0]
            try:

                recording = load_extractor(rec_dict, base_folder=folder)
            except:
                recording = None
        else:
            # TODO maybe maybe not??? : do we need to check  attributes match internal rec_attributes
            # Note this will make the loading too slow
            pass

        # recording attributes
        rec_attributes = zarr_root["recording_info"].attrs["recording_attributes"]
        if "probegroup" in zarr_root["recording_info"].attrs:
            probegroup_dict = zarr_root["recording_info"].attrs["probegroup"]
            rec_attributes["probegroup"] = probeinterface.ProbeGroup.from_dict(probegroup_dict)
        else:
            rec_attributes["probegroup"] = None

        # sparsity
        if "sparsity_mask" in zarr_root.attrs:
            # sparsity = zarr_root.attrs["sparsity"]
            sparsity = ChannelSparsity(zarr_root["sparsity_mask"], cls.unit_ids, rec_attributes["channel_ids"])
        else:
            sparsity = None

        sorting_analyzer = SortingAnalyzer(
            sorting=sorting,
            recording=recording,
            rec_attributes=rec_attributes,
            format="zarr",
            sparsity=sparsity,
        )

        return sorting_analyzer

    def _save_or_select(self, format="binary_folder", folder=None, unit_ids=None) -> "SortingAnalyzer":
        """
        Internal used by both save_as(), copy() and select_units() which are more or less the same.
        """

        if self.has_recording():
            recording = self.recording
        else:
            recording = None

        if self.sparsity is not None and unit_ids is None:
            sparsity = self.sparsity
        elif self.sparsity is not None and unit_ids is not None:
            sparsity_mask = self.sparsity.mask[np.isin(self.unit_ids, unit_ids), :]
            sparsity = ChannelSparsity(sparsity_mask, unit_ids, self.channel_ids)
        else:
            sparsity = None

        # Note that the sorting is a copy we need to go back to the orginal sorting (if available)
        sorting_provenance = self.get_sorting_provenance()
        if sorting_provenance is None:
            # if the original sorting objetc is not available anymore (kilosort folder deleted, ....), take the copy
            sorting_provenance = self.sorting

        if unit_ids is not None:
            # when only some unit_ids then the sorting must be sliced
            # TODO check that unit_ids are in same order otherwise many extension do handle it properly!!!!
            sorting_provenance = sorting_provenance.select_units(unit_ids)

        if format == "memory":
            # This make a copy of actual SortingAnalyzer
            new_sorting_analyzer = SortingAnalyzer.create_memory(
                sorting_provenance, recording, sparsity, self.rec_attributes
            )

        elif format == "binary_folder":
            # create  a new folder
            assert folder is not None, "For format='binary_folder' folder must be provided"
            folder = Path(folder)
            SortingAnalyzer.create_binary_folder(folder, sorting_provenance, recording, sparsity, self.rec_attributes)
            new_sorting_analyzer = SortingAnalyzer.load_from_binary_folder(folder, recording=recording)
            new_sorting_analyzer.folder = folder

        elif format == "zarr":
            assert folder is not None, "For format='zarr' folder must be provided"
            folder = Path(folder)
            if folder.suffix != ".zarr":
                folder = folder.parent / f"{folder.stem}.zarr"
            SortingAnalyzer.create_zarr(folder, sorting_provenance, recording, sparsity, self.rec_attributes)
            new_sorting_analyzer = SortingAnalyzer.load_from_zarr(folder, recording=recording)
            new_sorting_analyzer.folder = folder
        else:
            raise ValueError(f"SortingAnalyzer.save: unsupported format: {format}")

        # make a copy of extensions
        # note that the copy of extension handle itself the slicing of units when necessary and also the saveing
        for extension_name, extension in self.extensions.items():
            new_ext = new_sorting_analyzer.extensions[extension_name] = extension.copy(
                new_sorting_analyzer, unit_ids=unit_ids
            )

        return new_sorting_analyzer

    def save_as(self, format="memory", folder=None) -> "SortingAnalyzer":
        """
        Save SortingAnalyzer object into another format.
        Uselful for memory to zarr or memory to binary.

        Note that the recording provenance or sorting provenance can be lost.

        Mainly propagates the copied sorting and recording properties.

        Parameters
        ----------
        folder : str or Path
            The output waveform folder
        format : "binary_folder" | "zarr", default: "binary_folder"
            The backend to use for saving the waveforms
        """
        return self._save_or_select(format=format, folder=folder, unit_ids=None)

    def select_units(self, unit_ids, format="memory", folder=None) -> "SortingAnalyzer":
        """
        This method is equivalent to `save_as()`but with a subset of units.
        Filters units by creating a new sorting analyzer object in a new folder.

        Extensions are also updated to filter the selected unit ids.

        Parameters
        ----------
        unit_ids : list or array
            The unit ids to keep in the new SortingAnalyzer object
        folder : Path or None
            The new folder where selected waveforms are copied
        format:
        a
        Returns
        -------
        we :  SortingAnalyzer
            The newly create sorting_analyzer with the selected units
        """
        # TODO check that unit_ids are in same order otherwise many extension do handle it properly!!!!
        return self._save_or_select(format=format, folder=folder, unit_ids=unit_ids)

    def copy(self):
        """
        Create a a copy of SortingAnalyzer with format "memory".
        """
        return self._save_or_select(format="memory", folder=None, unit_ids=None)

    def is_read_only(self) -> bool:
        if self.format == "memory":
            return False
        return not os.access(self.folder, os.W_OK)

    ## map attribute and property zone

    @property
    def recording(self) -> BaseRecording:
        if not self.has_recording():
            raise ValueError("SortingAnalyzer could not load the recording")
        return self._recording

    @property
    def channel_ids(self) -> np.ndarray:
        return np.array(self.rec_attributes["channel_ids"])

    @property
    def sampling_frequency(self) -> float:
        return self.sorting.get_sampling_frequency()

    @property
    def unit_ids(self) -> np.ndarray:
        return self.sorting.unit_ids

    def has_recording(self) -> bool:
        return self._recording is not None

    def is_sparse(self) -> bool:
        return self.sparsity is not None

    def get_sorting_provenance(self):
        """
        Get the original sorting if possible otherwise return None
        """
        if self.format == "memory":
            # the orginal sorting provenance is not keps in that case
            sorting_provenance = None

        elif self.format == "binary_folder":
            for type in ("json", "pickle"):
                filename = self.folder / f"sorting_provenance.{type}"
                sorting_provenance = None
                if filename.exists():
                    try:
                        sorting_provenance = load_extractor(filename, base_folder=self.folder)
                        break
                    except:
                        pass
                        # sorting_provenance = None

        elif self.format == "zarr":
            zarr_root = self._get_zarr_root(mode="r")
            if "sorting_provenance" in zarr_root.keys():
                sort_dict = zarr_root["sorting_provenance"][0]
                sorting_provenance = load_extractor(sort_dict, base_folder=self.folder)
            else:
                sorting_provenance = None

        return sorting_provenance

    def get_num_samples(self, segment_index: Optional[int] = None) -> int:
        # we use self.sorting to check segment_index
        segment_index = self.sorting._check_segment_index(segment_index)
        return self.rec_attributes["num_samples"][segment_index]

    def get_total_samples(self) -> int:
        s = 0
        for segment_index in range(self.get_num_segments()):
            s += self.get_num_samples(segment_index)
        return s

    def get_total_duration(self) -> float:
        duration = self.get_total_samples() / self.sampling_frequency
        return duration

    def get_num_channels(self) -> int:
        return self.rec_attributes["num_channels"]

    def get_num_segments(self) -> int:
        return self.sorting.get_num_segments()

    def get_probegroup(self):
        return self.rec_attributes["probegroup"]

    def get_probe(self):
        probegroup = self.get_probegroup()
        assert len(probegroup.probes) == 1, "There are several probes. Use `get_probegroup()`"
        return probegroup.probes[0]

    def get_channel_locations(self) -> np.ndarray:
        # important note : contrary to recording
        # this give all channel locations, so no kwargs like channel_ids and axes
        all_probes = self.get_probegroup().probes
        all_positions = np.vstack([probe.contact_positions for probe in all_probes])
        return all_positions

    def channel_ids_to_indices(self, channel_ids) -> np.ndarray:
        all_channel_ids = list(self.rec_attributes["channel_ids"])
        indices = np.array([all_channel_ids.index(id) for id in channel_ids], dtype=int)
        return indices

    def get_recording_property(self, key) -> np.ndarray:
        values = np.array(self.rec_attributes["properties"].get(key, None))
        return values

    def get_sorting_property(self, key) -> np.ndarray:
        return self.sorting.get_property(key)

    def get_dtype(self):
        return self.rec_attributes["dtype"]

    ## extensions zone

    def compute(self, input, save=True, **kwargs):
        """
        Compute one extension or several extensiosn.
        Internally calls compute_one_extension() or compute_several_extensions() depending on the input type.

        Parameters
        ----------
        input: str or dict or list
            If the input is a string then computes one extension with compute_one_extension(extension_name=input, ...)
            If the input is a dict then compute several extensions with compute_several_extensions(extensions=input)
        """
        if isinstance(input, str):
            return self.compute_one_extension(extension_name=input, save=save, **kwargs)
        elif isinstance(input, dict):
            params_, job_kwargs = split_job_kwargs(kwargs)
            assert len(params_) == 0, "Too many arguments for SortingAnalyzer.compute_several_extensions()"
            self.compute_several_extensions(extensions=input, save=save, **job_kwargs)
        elif isinstance(input, list):
            params_, job_kwargs = split_job_kwargs(kwargs)
            assert len(params_) == 0, "Too many arguments for SortingAnalyzer.compute_several_extensions()"
            extensions = {k: {} for k in input}
            self.compute_several_extensions(extensions=extensions, save=save, **job_kwargs)
        else:
            raise ValueError("SortingAnalyzer.compute() need str, dict or list")

    def compute_one_extension(self, extension_name, save=True, **kwargs):
        """
        Compute one extension

        Parameters
        ----------
        extension_name: str
            The name of the extension.
            For instance "waveforms", "templates", ...
        save: bool, default True
            It the extension can be saved then it is saved.
            If not then the extension will only live in memory as long as the object is deleted.
            save=False is convenient to try some parameters without changing an already saved extension.

        **kwargs:
            All other kwargs are transmitted to extension.set_params() or job_kwargs

        Returns
        -------
        result_extension: AnalyzerExtension
            Return the extension instance.

        Examples
        --------

        >>> Note that the return is the instance extension.
        >>> extension = sorting_analyzer.compute("waveforms", **some_params)
        >>> extension = sorting_analyzer.compute_one_extension("waveforms", **some_params)
        >>> wfs = extension.data["waveforms"]
        >>> # Note this can be be done in the old way style BUT the return is not the same it return directly data
        >>> wfs = compute_waveforms(sorting_analyzer, **some_params)

        """

        extension_class = get_extension_class(extension_name)

        if extension_class.need_job_kwargs:
            params, job_kwargs = split_job_kwargs(kwargs)
        else:
            params = kwargs
            job_kwargs = {}

        # check dependencies
        if extension_class.need_recording:
            assert self.has_recording(), f"Extension {extension_name} requires the recording"
        for dependency_name in extension_class.depend_on:
            if "|" in dependency_name:
                # at least one extension must be done : usefull for "templates|fast_templates" for instance
                ok = any(self.get_extension(name) is not None for name in dependency_name.split("|"))
            else:
                ok = self.get_extension(dependency_name) is not None
            assert ok, f"Extension {extension_name} requires {dependency_name} to be computed first"

        extension_instance = extension_class(self)
        extension_instance.set_params(save=save, **params)
        extension_instance.run(save=save, **job_kwargs)

        self.extensions[extension_name] = extension_instance

        return extension_instance

    def compute_several_extensions(self, extensions, save=True, **job_kwargs):
        """
        Compute several extensions

        Parameters
        ----------
        extensions: dict
            Keys are extension_names and values are params.
        save: bool, default True
            It the extension can be saved then it is saved.
            If not then the extension will only live in memory as long as the object is deleted.
            save=False is convenient to try some parameters without changing an already saved extension.

        Returns
        -------
        No return

        Examples
        --------

        >>> sorting_analyzer.compute({"waveforms": {"ms_before": 1.2}, "templates" : {"operators": ["average", "std", ]} })
        >>> sorting_analyzer.compute_several_extensions({"waveforms": {"ms_before": 1.2}, "templates" : {"operators": ["average", "std"]}})

        """
        # TODO this is a simple implementation
        # this will be improved with nodepipeline!!!

        pipeline_mode = True
        for extension_name, extension_params in extensions.items():
            extension_class = get_extension_class(extension_name)
            if not extension_class.use_nodepipeline:
                pipeline_mode = False
                break

        if not pipeline_mode:
            # simple loop
            for extension_name, extension_params in extensions.items():
                extension_class = get_extension_class(extension_name)
                if extension_class.need_job_kwargs:
                    self.compute_one_extension(extension_name, save=save, **extension_params)
                else:
                    self.compute_one_extension(extension_name, save=save, **extension_params)
        else:

            all_nodes = []
            result_routage = []
            extension_instances = {}
            for extension_name, extension_params in extensions.items():
                extension_class = get_extension_class(extension_name)
                assert self.has_recording(), f"Extension {extension_name} need the recording"

                for variable_name in extension_class.nodepipeline_variables:
                    result_routage.append((extension_name, variable_name))

                extension_instance = extension_class(self)
                extension_instance.set_params(save=save, **extension_params)
                extension_instances[extension_name] = extension_instance

                nodes = extension_instance.get_pipeline_nodes()
                all_nodes.extend(nodes)

            job_name = "Compute : " + " + ".join(extensions.keys())
            results = run_node_pipeline(
                self.recording, all_nodes, job_kwargs=job_kwargs, job_name=job_name, gather_mode="memory"
            )

            for r, result in enumerate(results):
                extension_name, variable_name = result_routage[r]
                extension_instances[extension_name].data[variable_name] = result

            for extension_name, extension_instance in extension_instances.items():
                self.extensions[extension_name] = extension_instance
                if save:
                    extension_instance.save()

    def get_saved_extension_names(self):
        """
        Get extension saved in folder or zarr that can be loaded.
        """
        assert self.format != "memory"
        global _possible_extensions

        if self.format == "zarr":
            zarr_root = self._get_zarr_root(mode="r")
            if "extensions" in zarr_root.keys():
                extension_group = zarr_root["extensions"]
            else:
                extension_group = None

        saved_extension_names = []
        for extension_class in _possible_extensions:
            extension_name = extension_class.extension_name

            if self.format == "binary_folder":
                extension_folder = self.folder / "extensions" / extension_name
                is_saved = extension_folder.is_dir() and (extension_folder / "params.json").is_file()
            elif self.format == "zarr":
                if extension_group is not None:
                    is_saved = (
                        extension_name in extension_group.keys()
                        and "params" in extension_group[extension_name].attrs.keys()
                    )
                else:
                    is_saved = False
            if is_saved:
                saved_extension_names.append(extension_class.extension_name)

        return saved_extension_names

    def get_extension(self, extension_name: str):
        """
        Get a AnalyzerExtension.
        If not loaded then load is automatic.

        Return None if the extension is not computed yet (this avoids the use of has_extension() and then get it)

        """
        if extension_name in self.extensions:
            return self.extensions[extension_name]

        elif self.format != "memory" and self.has_extension(extension_name):
            self.load_extension(extension_name)
            return self.extensions[extension_name]

        else:
            return None

    def load_extension(self, extension_name: str):
        """
        Load an extension from a folder or zarr into the `ResultSorting.extensions` dict.

        Parameters
        ----------
        extension_name: str
            The extension name.

        Returns
        -------
        ext_instanace:
            The loaded instance of the extension

        """
        assert (
            self.format != "memory"
        ), "SortingAnalyzer.load_extension() does not work for format='memory' use SortingAnalyzer.get_extension() instead"

        extension_class = get_extension_class(extension_name)

        extension_instance = extension_class(self)
        extension_instance.load_params()
        extension_instance.load_data()

        self.extensions[extension_name] = extension_instance

        return extension_instance

    def load_all_saved_extension(self):
        """
        Load all saved extensions in memory.
        """
        for extension_name in self.get_saved_extension_names():
            self.load_extension(extension_name)

    def delete_extension(self, extension_name) -> None:
        """
        Delete the extension from the dict and also in the persistent zarr or folder.
        """

        # delete from folder or zarr
        if self.format != "memory" and self.has_extension(extension_name):
            # need a reload to reset the folder
            ext = self.load_extension(extension_name)
            ext.reset()

        # remove from dict
        self.extensions.pop(extension_name, None)

    def get_loaded_extension_names(self):
        """
        Return the loaded or already computed extensions names.
        """
        return list(self.extensions.keys())

    def has_extension(self, extension_name: str) -> bool:
        """
        Check if the extension exists in memory (dict) or in the folder or in zarr.
        """
        if extension_name in self.extensions:
            return True
        elif self.format == "memory":
            return False
        elif extension_name in self.get_saved_extension_names():
            return True
        else:
            return False


global _possible_extensions
_possible_extensions = []


def register_result_extension(extension_class):
    """
    This maintains a list of possible extensions that are available.
    It depends on the imported submodules (e.g. for postprocessing module).

    For instance with:
    import spikeinterface as si
    only one extension will be available
    but with
    import spikeinterface.postprocessing
    more extensions will be available
    """
    assert issubclass(extension_class, AnalyzerExtension)
    assert extension_class.extension_name is not None, "extension_name must not be None"
    global _possible_extensions

    already_registered = any(extension_class is ext for ext in _possible_extensions)
    if not already_registered:
        assert all(
            extension_class.extension_name != ext.extension_name for ext in _possible_extensions
        ), "Extension name already exists"

        _possible_extensions.append(extension_class)


def get_extension_class(extension_name: str, autoload=True):
    """
    Get extension class from name and check if registered.

    Parameters
    ----------
    extension_name: str
        The extension name.

    Returns
    -------
    ext_class:
        The class of the extension.
    """
    global _possible_extensions
    extensions_dict = {ext.extension_name: ext for ext in _possible_extensions}

    if extension_name not in extensions_dict:
        if extension_name in _builtin_extensions:
            module = _builtin_extensions[extension_name]
            if autoload:
                print(f"module '{module}' is imported automatically for extension '{extension_name}'")
                imported_module = importlib.import_module(module)
                extensions_dict = {ext.extension_name: ext for ext in _possible_extensions}
            else:
<<<<<<< HEAD
                raise ValueError(f"Extension '{extension_name}' is not registered, please import related module before use: 'import {module}'")
=======
                raise ValueError(
                    f"Extension '{extension_name}' is not registered, please import related module before use"
                )
>>>>>>> 3135ba55
        else:
            raise ValueError(f"Extension '{extension_name}' is unkown maybe this is an external extension or a typo.")

    ext_class = extensions_dict[extension_name]
    return ext_class


class AnalyzerExtension:
    """
    This the base class to extend the SortingAnalyzer.
    It can handle persistency to disk for any computations related to:

    For instance:
      * waveforms
      * principal components
      * spike amplitudes
      * quality metrics

    Possible extension can be registered on-the-fly at import time with register_result_extension() mechanism.
    It also enables any custom computation on top of the SortingAnalyzer to be implemented by the user.

    An extension needs to inherit from this class and implement some attributes and abstract methods:
      * extension_name
      * depend_on
      * need_recording
      * use_nodepipeline
      * nodepipeline_variables only if use_nodepipeline=True
      * need_job_kwargs
      * _set_params()
      * _run()
      * _select_extension_data()
      * _get_data()

    The subclass must also set an `extension_name` class attribute which is not None by default.

    The subclass must also hanle an attribute `data` which is a dict contain the results after the `run()`.

    All AnalyzerExtension will have a function associate for instance (this use the function_factory):
    compute_unit_location(sorting_analyzer, ...) will be equivalent to sorting_analyzer.compute("unit_location", ...)


    """

    extension_name = None
    depend_on = []
    need_recording = False
    use_nodepipeline = False
    nodepipeline_variables = None
    need_job_kwargs = False

    def __init__(self, sorting_analyzer):
        self._sorting_analyzer = weakref.ref(sorting_analyzer)

        self.params = None
        self.data = dict()

    #######
    # This 3 methods must be implemented in the subclass!!!
    # See DummyAnalyzerExtension in test_sortinganalyzer.py as a simple example
    def _run(self, **kwargs):
        # must be implemented in subclass
        # must populate the self.data dictionary
        raise NotImplementedError

    def _set_params(self, **params):
        # must be implemented in subclass
        # must return a cleaned version of params dict
        raise NotImplementedError

    def _select_extension_data(self, unit_ids):
        # must be implemented in subclass
        raise NotImplementedError

    def _get_pipeline_nodes(self):
        # must be implemented in subclass only if use_nodepipeline=True
        raise NotImplementedError

    def _get_data(self):
        # must be implemented in subclass
        raise NotImplementedError

    #
    #######

    @classmethod
    def function_factory(cls):
        # make equivalent
        # comptute_unit_location(sorting_analyzer, ...) <> sorting_analyzer.compute("unit_location", ...)
        # this also make backcompatibility
        # comptute_unit_location(we, ...)

        class FuncWrapper:
            def __init__(self, extension_name):
                self.extension_name = extension_name

            def __call__(self, sorting_analyzer, load_if_exists=None, *args, **kwargs):
                from .waveforms_extractor_backwards_compatibility import MockWaveformExtractor

                if isinstance(sorting_analyzer, MockWaveformExtractor):
                    # backward compatibility with WaveformsExtractor
                    sorting_analyzer = sorting_analyzer.sorting_analyzer

                if not isinstance(sorting_analyzer, SortingAnalyzer):
                    raise ValueError(f"compute_{self.extension_name}() needs a SortingAnalyzer instance")

                if load_if_exists is not None:
                    # backward compatibility with "load_if_exists"
                    warnings.warn(
                        f"compute_{cls.extension_name}(..., load_if_exists=True/False) is kept for backward compatibility but should not be used anymore"
                    )
                    assert isinstance(load_if_exists, bool)
                    if load_if_exists:
                        ext = sorting_analyzer.get_extension(self.extension_name)
                        return ext

                ext = sorting_analyzer.compute(cls.extension_name, *args, **kwargs)
                return ext.get_data()

        func = FuncWrapper(cls.extension_name)
        func.__doc__ = cls.__doc__
        return func

    @property
    def sorting_analyzer(self):
        # Important : to avoid the SortingAnalyzer referencing a AnalyzerExtension
        # and AnalyzerExtension referencing a SortingAnalyzer we need a weakref.
        # Otherwise the garbage collector is not working properly.
        # and so the SortingAnalyzer + its recording are still alive even after deleting explicitly
        # the SortingAnalyzer which makes it impossible to delete the folder when using memmap.
        sorting_analyzer = self._sorting_analyzer()
        if sorting_analyzer is None:
            raise ValueError(f"The extension {self.extension_name} has lost its SortingAnalyzer")
        return sorting_analyzer

    # some attribuites come from sorting_analyzer
    @property
    def format(self):
        return self.sorting_analyzer.format

    @property
    def sparsity(self):
        return self.sorting_analyzer.sparsity

    @property
    def folder(self):
        return self.sorting_analyzer.folder

    def _get_binary_extension_folder(self):
        extension_folder = self.folder / "extensions" / self.extension_name
        return extension_folder

    def _get_zarr_extension_group(self, mode="r+"):
        zarr_root = self.sorting_analyzer._get_zarr_root(mode=mode)
        extension_group = zarr_root["extensions"][self.extension_name]
        return extension_group

    @classmethod
    def load(cls, sorting_analyzer):
        ext = cls(sorting_analyzer)
        ext.load_params()
        ext.load_data()
        return ext

    def load_params(self):
        if self.format == "binary_folder":
            extension_folder = self._get_binary_extension_folder()
            params_file = extension_folder / "params.json"
            assert params_file.is_file(), f"No params file in extension {self.extension_name} folder"
            with open(str(params_file), "r") as f:
                params = json.load(f)

        elif self.format == "zarr":
            extension_group = self._get_zarr_extension_group(mode="r")
            assert "params" in extension_group.attrs, f"No params file in extension {self.extension_name} folder"
            params = extension_group.attrs["params"]

        self.params = params

    def load_data(self):
        if self.format == "binary_folder":
            extension_folder = self._get_binary_extension_folder()
            for ext_data_file in extension_folder.iterdir():
                if ext_data_file.name == "params.json":
                    continue
                ext_data_name = ext_data_file.stem
                if ext_data_file.suffix == ".json":
                    ext_data = json.load(ext_data_file.open("r"))
                elif ext_data_file.suffix == ".npy":
                    # The lazy loading of an extension is complicated because if we compute again
                    # and have a link to the old buffer on windows then it fails
                    # ext_data = np.load(ext_data_file, mmap_mode="r")
                    # so we go back to full loading
                    ext_data = np.load(ext_data_file)
                elif ext_data_file.suffix == ".csv":
                    import pandas as pd

                    ext_data = pd.read_csv(ext_data_file, index_col=0)
                elif ext_data_file.suffix == ".pkl":
                    ext_data = pickle.load(ext_data_file.open("rb"))
                else:
                    continue
                self.data[ext_data_name] = ext_data

        elif self.format == "zarr":
            # Alessio
            # TODO: we need decide if we make a copy to memory or keep the lazy loading. For binary_folder it used to be lazy with memmap
            # but this make the garbage complicated when a data is hold by a plot but the o SortingAnalyzer is delete
            # lets talk
            extension_group = self._get_zarr_extension_group(mode="r")
            for ext_data_name in extension_group.keys():
                ext_data_ = extension_group[ext_data_name]
                if "dict" in ext_data_.attrs:
                    ext_data = ext_data_[0]
                elif "dataframe" in ext_data_.attrs:
                    import xarray

                    ext_data = xarray.open_zarr(
                        ext_data_.store, group=f"{extension_group.name}/{ext_data_name}"
                    ).to_pandas()
                    ext_data.index.rename("", inplace=True)
                elif "object" in ext_data_.attrs:
                    ext_data = ext_data_[0]
                else:
                    ext_data = ext_data_
                self.data[ext_data_name] = ext_data

    def copy(self, new_sorting_analyzer, unit_ids=None):
        # alessio : please note that this also replace the old select_units!!!
        new_extension = self.__class__(new_sorting_analyzer)
        new_extension.params = self.params.copy()
        if unit_ids is None:
            new_extension.data = self.data
        else:
            new_extension.data = self._select_extension_data(unit_ids)
        new_extension.save()
        return new_extension

    def run(self, save=True, **kwargs):
        if save and not self.sorting_analyzer.is_read_only():
            # this also reset the folder or zarr group
            self._save_params()

        self._run(**kwargs)

        if save and not self.sorting_analyzer.is_read_only():
            self._save_data(**kwargs)

    def save(self, **kwargs):
        self._save_params()
        self._save_data(**kwargs)

    def _save_data(self, **kwargs):
        if self.format == "memory":
            return

        if self.sorting_analyzer.is_read_only():
            raise ValueError(f"The SortingAnalyzer is read-only saving extension {self.extension_name} is not possible")

        try:
            # pandas is a weak dependency for spikeinterface.core
            import pandas as pd

            HAS_PANDAS = True
        except:
            HAS_PANDAS = False

        if self.format == "binary_folder":

            extension_folder = self._get_binary_extension_folder()
            for ext_data_name, ext_data in self.data.items():
                if isinstance(ext_data, dict):
                    with (extension_folder / f"{ext_data_name}.json").open("w") as f:
                        json.dump(ext_data, f)
                elif isinstance(ext_data, np.ndarray):
                    data_file = extension_folder / f"{ext_data_name}.npy"
                    if isinstance(ext_data, np.memmap) and data_file.exists():
                        # important some SortingAnalyzer like ComputeWaveforms already run the computation with memmap
                        # so no need to save theses array
                        pass
                    else:
                        np.save(data_file, ext_data)
                elif HAS_PANDAS and isinstance(ext_data, pd.DataFrame):
                    ext_data.to_csv(extension_folder / f"{ext_data_name}.csv", index=True)
                else:
                    try:
                        with (extension_folder / f"{ext_data_name}.pkl").open("wb") as f:
                            pickle.dump(ext_data, f)
                    except:
                        raise Exception(f"Could not save {ext_data_name} as extension data")
        elif self.format == "zarr":

            import numcodecs

            extension_group = self._get_zarr_extension_group(mode="r+")

            compressor = kwargs.get("compressor", None)
            if compressor is None:
                compressor = get_default_zarr_compressor()

            for ext_data_name, ext_data in self.data.items():
                if ext_data_name in extension_group:
                    del extension_group[ext_data_name]
                if isinstance(ext_data, dict):
                    extension_group.create_dataset(
                        name=ext_data_name, data=np.array([ext_data], dtype=object), object_codec=numcodecs.JSON()
                    )
                elif isinstance(ext_data, np.ndarray):
                    extension_group.create_dataset(name=ext_data_name, data=ext_data, compressor=compressor)
                elif HAS_PANDAS and isinstance(ext_data, pd.DataFrame):
                    ext_data.to_xarray().to_zarr(
                        store=extension_group.store,
                        group=f"{extension_group.name}/{ext_data_name}",
                        mode="a",
                    )
                    extension_group[ext_data_name].attrs["dataframe"] = True
                else:
                    # any object
                    try:
                        extension_group.create_dataset(
                            name=ext_data_name, data=np.array([ext_data], dtype=object), object_codec=numcodecs.Pickle()
                        )
                    except:
                        raise Exception(f"Could not save {ext_data_name} as extension data")
                    extension_group[ext_data_name].attrs["object"] = True

    def _reset_extension_folder(self):
        """
        Delete the extension in a folder (binary or zarr) and create an empty one.
        """
        if self.format == "binary_folder":
            extension_folder = self._get_binary_extension_folder()
            if extension_folder.is_dir():
                shutil.rmtree(extension_folder)
            extension_folder.mkdir(exist_ok=False, parents=True)

        elif self.format == "zarr":
            import zarr

            zarr_root = zarr.open(self.folder, mode="r+")
            extension_group = zarr_root["extensions"].create_group(self.extension_name, overwrite=True)

    def reset(self):
        """
        Reset the waveform extension.
        Delete the sub folder and create a new empty one.
        """
        self._reset_extension_folder()
        self.params = None
        self.data = dict()

    def set_params(self, save=True, **params):
        """
        Set parameters for the extension and
        make it persistent in json.
        """
        # this ensure data is also deleted and corresponf to params
        # this also ensure the group is created
        self._reset_extension_folder()

        params = self._set_params(**params)
        self.params = params

        if self.sorting_analyzer.is_read_only():
            return

        if save:
            self._save_params()

    def _save_params(self):
        params_to_save = self.params.copy()

        self._reset_extension_folder()

        # TODO make sparsity local Result specific
        # if "sparsity" in params_to_save and params_to_save["sparsity"] is not None:
        #     assert isinstance(
        #         params_to_save["sparsity"], ChannelSparsity
        #     ), "'sparsity' parameter must be a ChannelSparsity object!"
        #     params_to_save["sparsity"] = params_to_save["sparsity"].to_dict()

        if self.format == "binary_folder":
            extension_folder = self._get_binary_extension_folder()
            extension_folder.mkdir(exist_ok=True, parents=True)
            param_file = extension_folder / "params.json"
            param_file.write_text(json.dumps(check_json(params_to_save), indent=4), encoding="utf8")
        elif self.format == "zarr":
            extension_group = self._get_zarr_extension_group(mode="r+")
            extension_group.attrs["params"] = check_json(params_to_save)

    def get_pipeline_nodes(self):
        assert (
            self.use_nodepipeline
        ), "AnalyzerExtension.get_pipeline_nodes() must be called only when use_nodepipeline=True"
        return self._get_pipeline_nodes()

    def get_data(self, *args, **kwargs):
        assert len(self.data) > 0, f"You must run the extension {self.extension_name} before retrieving data"
        return self._get_data(*args, **kwargs)


# this is a hardcoded list to to improve error message and autoload mechanism
# this is important because extension are register when the submodule is imported
_builtin_extensions = {
    # from core
    "random_spikes": "spikeinterface.core",
    "waveforms": "spikeinterface.core",
    "templates": "spikeinterface.core",
    "fast_templates": "spikeinterface.core",
    "noise_levels": "spikeinterface.core",
    # from postprocessing
    "amplitude_scalings": "spikeinterface.postprocessing",
    "correlograms": "spikeinterface.postprocessing",
    "isi_histograms": "spikeinterface.postprocessing",
    "principal_components": "spikeinterface.postprocessing",
    "spike_amplitudes": "spikeinterface.postprocessing",
    "spike_locations": "spikeinterface.postprocessing",
    "template_metrics": "spikeinterface.postprocessing",
    "template_similarity": "spikeinterface.postprocessing",
    "unit_locations": "spikeinterface.postprocessing",
    # from quality metrics
    "quality_metrics": "spikeinterface.qualitymetrics",
}<|MERGE_RESOLUTION|>--- conflicted
+++ resolved
@@ -1083,13 +1083,7 @@
                 imported_module = importlib.import_module(module)
                 extensions_dict = {ext.extension_name: ext for ext in _possible_extensions}
             else:
-<<<<<<< HEAD
                 raise ValueError(f"Extension '{extension_name}' is not registered, please import related module before use: 'import {module}'")
-=======
-                raise ValueError(
-                    f"Extension '{extension_name}' is not registered, please import related module before use"
-                )
->>>>>>> 3135ba55
         else:
             raise ValueError(f"Extension '{extension_name}' is unkown maybe this is an external extension or a typo.")
 
