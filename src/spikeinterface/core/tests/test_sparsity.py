import pytest

import numpy as np
import json

from spikeinterface.core import ChannelSparsity, estimate_sparsity, compute_sparsity
from spikeinterface.core.core_tools import check_json
from spikeinterface.core import generate_ground_truth_recording
from spikeinterface.core import start_sorting_result


def test_ChannelSparsity():
    for unit_ids in (["a", "b", "c", "d"], [4, 5, 6, 7]):
        channel_ids = [1, 2, 3]
        mask = np.zeros((4, 3), dtype="bool")
        mask[
            0,
            [
                0,
            ],
        ] = True
        mask[1, [0, 1, 2]] = True
        mask[2, [0, 2]] = True
        mask[
            3,
            [
                0,
            ],
        ] = True

        sparsity = ChannelSparsity(mask, unit_ids, channel_ids)
        print(sparsity)

        with pytest.raises(AssertionError):
            sparsity = ChannelSparsity(mask, unit_ids, channel_ids[:2])

        for key, v in sparsity.unit_id_to_channel_ids.items():
            assert key in unit_ids
            assert np.all(np.isin(v, channel_ids))

        for key, v in sparsity.unit_id_to_channel_indices.items():
            assert key in unit_ids
            assert np.all(v < len(channel_ids))

        sparsity2 = ChannelSparsity.from_unit_id_to_channel_ids(sparsity.unit_id_to_channel_ids, unit_ids, channel_ids)
        # print(sparsity2)
        assert np.array_equal(sparsity.mask, sparsity2.mask)

        d = sparsity.to_dict()
        # print(d)
        sparsity3 = ChannelSparsity.from_dict(d)
        assert np.array_equal(sparsity.mask, sparsity3.mask)
        # print(sparsity3)

        d2 = json.loads(json.dumps(check_json(d)))
        sparsity4 = ChannelSparsity.from_dict(d2)
        assert np.array_equal(sparsity.mask, sparsity4.mask)


def test_sparsify_waveforms():
    seed = 0
    rng = np.random.default_rng(seed=seed)

    num_units = 3
    num_samples = 5
    num_channels = 4

    is_mask_valid = False
    while not is_mask_valid:
        sparsity_mask = rng.integers(0, 1, size=(num_units, num_channels), endpoint=True, dtype="bool")
        is_mask_valid = np.all(sparsity_mask.sum(axis=1) > 0)

    unit_ids = np.arange(num_units)
    channel_ids = np.arange(num_channels)
    sparsity = ChannelSparsity(mask=sparsity_mask, unit_ids=unit_ids, channel_ids=channel_ids)

    for unit_id in unit_ids:
        waveforms_dense = rng.random(size=(num_units, num_samples, num_channels))

        # Test are_waveforms_dense
        assert sparsity.are_waveforms_dense(waveforms_dense)

        # Test sparsify
        waveforms_sparse = sparsity.sparsify_waveforms(waveforms_dense, unit_id=unit_id)
        non_zero_indices = sparsity.unit_id_to_channel_indices[unit_id]
        num_active_channels = len(non_zero_indices)
        assert waveforms_sparse.shape == (num_units, num_samples, num_active_channels)

        # Test round-trip (note that this is loosy)
        unit_id = unit_ids[unit_id]
        non_zero_indices = sparsity.unit_id_to_channel_indices[unit_id]
        waveforms_dense2 = sparsity.densify_waveforms(waveforms_sparse, unit_id=unit_id)
        assert np.array_equal(waveforms_dense[..., non_zero_indices], waveforms_dense2[..., non_zero_indices])

        # Test sparsify with one waveform (template)
        template_dense = waveforms_dense.mean(axis=0)
        template_sparse = sparsity.sparsify_waveforms(template_dense, unit_id=unit_id)
        assert template_sparse.shape == (num_samples, num_active_channels)

        # Test round trip with template
        template_dense2 = sparsity.densify_waveforms(template_sparse, unit_id=unit_id)
        assert np.array_equal(template_dense[..., non_zero_indices], template_dense2[:, non_zero_indices])


def test_densify_waveforms():
    seed = 0
    rng = np.random.default_rng(seed=seed)

    num_units = 3
    num_samples = 5
    num_channels = 4

    is_mask_valid = False
    while not is_mask_valid:
        sparsity_mask = rng.integers(0, 1, size=(num_units, num_channels), endpoint=True, dtype="bool")
        is_mask_valid = np.all(sparsity_mask.sum(axis=1) > 0)

    unit_ids = np.arange(num_units)
    channel_ids = np.arange(num_channels)
    sparsity = ChannelSparsity(mask=sparsity_mask, unit_ids=unit_ids, channel_ids=channel_ids)

    for unit_id in unit_ids:
        non_zero_indices = sparsity.unit_id_to_channel_indices[unit_id]
        num_active_channels = len(non_zero_indices)
        waveforms_sparse = rng.random(size=(num_units, num_samples, num_active_channels))

        # Test are waveforms sparse
        assert sparsity.are_waveforms_sparse(waveforms_sparse, unit_id=unit_id)

        # Test densify
        waveforms_dense = sparsity.densify_waveforms(waveforms_sparse, unit_id=unit_id)
        assert waveforms_dense.shape == (num_units, num_samples, num_channels)

        # Test round-trip
        waveforms_sparse2 = sparsity.sparsify_waveforms(waveforms_dense, unit_id=unit_id)
        assert np.array_equal(waveforms_sparse, waveforms_sparse2)

        # Test densify with one waveform (template)
        template_sparse = waveforms_sparse.mean(axis=0)
        template_dense = sparsity.densify_waveforms(template_sparse, unit_id=unit_id)
        assert template_dense.shape == (num_samples, num_channels)

        # Test round trip with template
        template_sparse2 = sparsity.sparsify_waveforms(template_dense, unit_id=unit_id)
        assert np.array_equal(template_sparse, template_sparse2)


<<<<<<< HEAD
def get_dataset():
=======
def test_estimate_sparsity():
    num_units = 5
>>>>>>> 35e5c00c
    recording, sorting = generate_ground_truth_recording(
        durations=[30.0],
        sampling_frequency=16000.0,
        num_channels=10,
        num_units=5,
        generate_sorting_kwargs=dict(firing_rates=10.0, refractory_period_ms=4.0),
        noise_kwargs=dict(noise_level=1.0, strategy="tile_pregenerated"),
        seed=2205,
    )
<<<<<<< HEAD
    recording.set_property("group", ["a"] * 5 + ["b"] * 5)
    sorting.set_property("group", ["a"] * 3 + ["b"] * 2)
    return recording, sorting


def test_estimate_sparsity():
    recording, sorting = get_dataset()
    num_units = sorting.unit_ids.size
    
=======

>>>>>>> 35e5c00c
    # small radius should give a very sparse = one channel per unit
    sparsity = estimate_sparsity(
        recording,
        sorting,
        num_spikes_for_sparsity=50,
        ms_before=1.0,
        ms_after=2.0,
        method="radius",
        radius_um=1.0,
        chunk_duration="1s",
        progress_bar=True,
        n_jobs=2,
    )
    # print(sparsity)
    assert np.array_equal(np.sum(sparsity.mask, axis=1), np.ones(num_units))

    # best_channel : the mask should exactly 3 channels per units
    sparsity = estimate_sparsity(
        recording,
        sorting,
        num_spikes_for_sparsity=50,
        ms_before=1.0,
        ms_after=2.0,
        method="best_channels",
        num_channels=3,
        chunk_duration="1s",
        progress_bar=True,
        n_jobs=1,
    )
    assert np.array_equal(np.sum(sparsity.mask, axis=1), np.ones(num_units) * 3)

def test_compute_sparsity():
    recording, sorting = get_dataset()

    # using SortingResult
    sorting_result = start_sorting_result(sorting=sorting, recording=recording, sparse=False)
    sorting_result.select_random_spikes()
    sorting_result.compute("fast_templates", return_scaled=True)
    sorting_result.compute("noise_levels", return_scaled=True)
    sorting_result.compute("waveforms", return_scaled=True)
    print(sorting_result)

    sparsity = compute_sparsity(sorting_result, method="best_channels", num_channels=2, peak_sign="neg")
    sparsity = compute_sparsity(sorting_result, method="radius", radius_um=50., peak_sign="neg")
    sparsity = compute_sparsity(sorting_result, method="snr", threshold=5, peak_sign="neg")
    sparsity = compute_sparsity(sorting_result, method="ptp", threshold=5)
    sparsity = compute_sparsity(sorting_result, method="energy", threshold=5)
    sparsity = compute_sparsity(sorting_result, method="by_property", by_property="group")

    # using Templates
    # TODO later


if __name__ == "__main__":    # test_ChannelSparsity()
    # test_ChannelSparsity()
    # test_estimate_sparsity()
    test_compute_sparsity()<|MERGE_RESOLUTION|>--- conflicted
+++ resolved
@@ -145,12 +145,7 @@
         assert np.array_equal(template_sparse, template_sparse2)
 
 
-<<<<<<< HEAD
 def get_dataset():
-=======
-def test_estimate_sparsity():
-    num_units = 5
->>>>>>> 35e5c00c
     recording, sorting = generate_ground_truth_recording(
         durations=[30.0],
         sampling_frequency=16000.0,
@@ -160,7 +155,6 @@
         noise_kwargs=dict(noise_level=1.0, strategy="tile_pregenerated"),
         seed=2205,
     )
-<<<<<<< HEAD
     recording.set_property("group", ["a"] * 5 + ["b"] * 5)
     sorting.set_property("group", ["a"] * 3 + ["b"] * 2)
     return recording, sorting
@@ -170,9 +164,6 @@
     recording, sorting = get_dataset()
     num_units = sorting.unit_ids.size
     
-=======
-
->>>>>>> 35e5c00c
     # small radius should give a very sparse = one channel per unit
     sparsity = estimate_sparsity(
         recording,
