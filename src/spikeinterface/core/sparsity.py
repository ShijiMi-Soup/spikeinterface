--- conflicted
+++ resolved
@@ -563,19 +563,12 @@
 
     Parameters
     ----------
-<<<<<<< HEAD
-    sorting: BaseSorting
+    sorting : BaseSorting
         The sorting
-    recording: BaseRecording
-        The recording
-    num_spikes_for_sparsity: int, default: 100
-=======
     recording : BaseRecording
         The recording
-    sorting : BaseSorting
-        The sorting
+
     num_spikes_for_sparsity : int, default: 100
->>>>>>> 1822ecf4
         How many spikes per units to compute the sparsity
     ms_before : float, default: 1.0
         Cut out in ms before spike time
