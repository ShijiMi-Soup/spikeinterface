--- conflicted
+++ resolved
@@ -42,7 +42,6 @@
     ----------
     num_channels : int, default: 2
         The number of channels in the recording.
-<<<<<<< HEAD
     sampling_frequency : float, default: 30000. (in Hz)
         The sampling frequency of the recording, default: 30000.
     durations : list[float], default: [5.0, 2.5]
@@ -51,15 +50,6 @@
     set_probe : bool, default: True
         If true, attaches probe to the returned `Recording`
     ndim : int, default: 2
-=======
-    sampling_frequency : float, default: 30000.0
-        The sampling frequency of the recording in Hz
-    durations : list[float], default: [5.0, 2.5]
-        The duration in seconds of each segment in the recording, default: [5.0, 2.5].
-        Note that the number of segments is determined by the length of this list.
-    set_probe : bool | None, default: True
-    ndim : int | None, default: 2
->>>>>>> 2f9365eb
         The number of dimensions of the probe, default: 2. Set to 3 to make 3 dimensional probe.
     seed : int | None, default: None
         A seed for the np.ramdom.default_rng function
@@ -819,15 +809,9 @@
         Sampling rate in Hz.
     duration : float, default: 60
         Duration of the segment in seconds.
-<<<<<<< HEAD
     refractory_period_ms : float
         Refractory period in ms.
     firing_rates : float or list[float]
-=======
-    refractory_period_ms : float, default: 4.0
-        Refractory period in ms.
-    firing_rates : float or list[float], default: 3.0
->>>>>>> 2f9365eb
         The firing rate of each unit (in Hz).
         If float, all units will have the same firing rate.
     add_shift_shuffle : bool, default: False
@@ -929,17 +913,10 @@
         Number of injected units.
     max_shift : int, default: 5
         range of the shift in sample.
-<<<<<<< HEAD
-    ratio : float
-        Proportion of original spike in the injected units.
-    seed : None|int, default: None
-        Random seed for creating unit peak shifts.
-=======
     ratio : float | None, default: None
         Proportion of original spike in the injected units.
-    seed : int, default: None
-        Seed for the generator.
->>>>>>> 2f9365eb
+    seed : int | None, default: None
+        Random seed for creating unit peak shifts.
 
     Returns
     -------
@@ -1097,15 +1074,9 @@
         The sampling frequency of the recorder.
     durations : list[float]
         The durations of each segment in seconds. Note that the length of this list is the number of segments.
-<<<<<<< HEAD
-    noise_levels : float or array, default: 1
-        Std of the white noise (if an array, defined by per channels)
-    cov_matrix : np.array, default None
-=======
     noise_levels : float | np.array, default: 1.0
         Std of the white noise (if an array, defined by per channels)
     cov_matrix : np.array | None, default: None
->>>>>>> 2f9365eb
         The covariance matrix of the noise
     dtype : np.dtype | str | None, default: "float32"
         The dtype of the recording. Note that only np.float32 and np.float64 are supported.
@@ -1117,11 +1088,7 @@
                                  very fast and cusume only one noise block.
           * "on_the_fly": generate on the fly a new noise block by combining seed + noise block index
                           no memory preallocation but a bit more computaion (random)
-<<<<<<< HEAD
-    noise_block_size : int
-=======
     noise_block_size : int, default: 30000
->>>>>>> 2f9365eb
         Size in sample of noise block.
 
     Notes
@@ -1322,17 +1289,6 @@
     ----------
     full_traces_size_GiB : float
         The size in gigabytes (GiB) of the recording.
-<<<<<<< HEAD
-    num_channels : int
-        Number of channels.
-    seed : int, default: None
-        The seed for np.random.default_rng.
-    strategy : "tile_pregenerated"| "on_the_fly", default: "tile_pregenerated"
-        The strategy of generating noise chunk:
-        * "tile_pregenerated": pregenerate a noise chunk of `noise_block_size` samples and repeat it quickly consuming only one noise block.
-        * "on_the_fly": generate on the fly a new noise block by combining seed + noise block index. No memory preallocation but a bit more computaion (random)
-
-=======
     seed : int | None, default: None
         The seed for np.random.default_rng.
     strategy : "tile_pregenerated" | "on_the_fly", default: "tile_pregenerated"
@@ -1341,7 +1297,6 @@
                                  very fast and consume only one noise block.
           * "on_the_fly": generate on the fly a new noise block by combining seed + noise block index
                           no memory preallocation but a bit more computation (random)
->>>>>>> 2f9365eb
     Returns
     -------
     GeneratorRecording
@@ -1587,17 +1542,6 @@
         Cut out in ms before spike peak.
     ms_after : float
         Cut out in ms after spike peak.
-<<<<<<< HEAD
-    seed : int or None
-        A seed for random.
-    dtype : numpy.dtype, default: "float32"
-        Templates dtype
-    upsample_factor : None or int
-        If not None then template are generated upsampled by this factor.
-        Then a new dimention (axis=3) is added to the template with intermediate inter sample representation.
-        This allow easy random jitter by choising a template this new dim
-    unit_params : dict of arrays or dict of scalar of dict of tuple
-=======
     seed : int | None
         A seed for random.
     dtype : numpy.dtype, default: "float32"
@@ -1607,7 +1551,6 @@
         Then a new dimention (axis=3) is added to the template with intermediate inter sample representation.
         This allow easy random jitter by choising a template this new dim
     unit_params : dict[np.array] | dict[float] | dict[tuple] | None, default: None
->>>>>>> 2f9365eb
         An optional dict containing parameters per units.
         Keys are parameter names:
 
@@ -1754,11 +1697,7 @@
     ----------
     sorting : BaseSorting
         Sorting object containing all the units and their spike train.
-<<<<<<< HEAD
-    templates : np.ndarray[n_units, n_samples, n_channels] or np.ndarray[n_units, n_samples, n_oversampling]
-=======
     templates : np.ndarray[n_units, n_samples, n_channels] | np.ndarray[n_units, n_samples, n_oversampling]
->>>>>>> 2f9365eb
         Array containing the templates to inject for all the units.
         Shape can be:
 
@@ -1772,15 +1711,6 @@
         Can be None (no scaling).
         Can be scalar all spikes have the same factor (certainly useless).
         Can be a vector with same shape of spike_vector of the sorting.
-<<<<<<< HEAD
-    parent_recording : BaseRecording | None
-        The recording over which to add the templates.
-        If None, will default to traces containing all 0.
-    num_samples : list[int] | int | None
-        The number of samples in the recording per segment.
-        You can use int for mono-segment objects.
-    upsample_vector : np.array or None, default: None.
-=======
     parent_recording : BaseRecording | None, default: None
         The recording over which to add the templates.
         If None, will default to traces containing all 0.
@@ -1788,7 +1718,6 @@
         The number of samples in the recording per segment.
         You can use int for mono-segment objects.
     upsample_vector : np.array | None, default: None.
->>>>>>> 2f9365eb
         When templates is 4d we can simulate a jitter.
         Optional the upsample_vector is the jitter index with a number per spike in range 0-templates.shape[3].
     check_borders : bool, default: False
@@ -2144,15 +2073,6 @@
         Number of channels, not used when probe is given.
     num_units : int, default: 10
         Number of units,  not used when sorting is given.
-<<<<<<< HEAD
-    sorting : Sorting or None
-        An external sorting object. If not provide, one is genrated.
-    probe : Probe or None
-        An external Probe object. If not provided a probe is generated using generate_probe_kwargs.
-    generate_probe_kwargs : dict
-        A dict to constuct the Probe using :py:func:`probeinterface.generate_multi_columns_probe()`.
-    templates : np.array or None
-=======
     sorting : Sorting | None
         An external sorting object. If not provide, one is genrated.
     probe : Probe | None
@@ -2160,7 +2080,6 @@
     generate_probe_kwargs : dict
         A dict to constuct the Probe using :py:func:`probeinterface.generate_multi_columns_probe()`.
     templates : np.array | None
->>>>>>> 2f9365eb
         The templates of units.
         If None they are generated.
         Shape can be:
@@ -2169,19 +2088,11 @@
             * (num_units, num_samples, num_channels, upsample_factor): case with oversample template to introduce jitter.
     ms_before : float, default: 1.5
         Cut out in ms before spike peak.
-<<<<<<< HEAD
     ms_after : float, default: 3.0
-        Cut out in ms after spike peak.
-    upsample_factor : None or int, default: None
-        A upsampling factor used only when templates are not provided.
-    upsample_vector : np.array or None
-=======
-    ms_after : float, default: 3
         Cut out in ms after spike peak.
     upsample_factor : None | int, default: None
         A upsampling factor used only when templates are not provided.
     upsample_vector : np.array | None
->>>>>>> 2f9365eb
         Optional the upsample_vector can given. This has the same shape as spike_vector
     generate_sorting_kwargs : dict
         When sorting is not provide, this dict is used to generated a Sorting.
@@ -2193,11 +2104,7 @@
         Dict used to generated template when template not provided.
     dtype : np.dtype, default: "float32"
         The dtype of the recording.
-<<<<<<< HEAD
-    seed : int or None
-=======
     seed : int | None
->>>>>>> 2f9365eb
         Seed for random initialization.
         If None a diffrent Recording is generated at every call.
         Note: even with None a generated recording keep internaly a seed to regenerate the same signal after dump/load.
