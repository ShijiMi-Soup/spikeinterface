from __future__ import annotations
from copy import deepcopy
from typing import Literal
import warnings
from pathlib import Path
import gc
import mmap
import tqdm


import numpy as np

from .core_tools import add_suffix, make_shared_array
from .job_tools import (
    ensure_chunk_size,
    ensure_n_jobs,
    divide_segment_into_chunks,
    fix_job_kwargs,
    ChunkRecordingExecutor,
    _shared_job_kwargs_doc,
)


def read_binary_recording(file, num_channels, dtype, time_axis=0, offset=0):
    """
    Read binary .bin or .dat file.

    Parameters
    ----------
    file: str
        File name
    num_channels: int
        Number of channels
    dtype: dtype
        dtype of the file
    time_axis: 0 or 1, default: 0
        If 0 then traces are transposed to ensure (nb_sample, nb_channel) in the file.
        If 1, the traces shape (nb_channel, nb_sample) is kept in the file.
    offset: int, default: 0
        number of offset bytes

    """
    # TODO change this function to read_binary_traces() because this name is confusing
    num_channels = int(num_channels)
    with Path(file).open() as f:
        nsamples = (os.fstat(f.fileno()).st_size - offset) // (num_channels * np.dtype(dtype).itemsize)
    if time_axis == 0:
        samples = np.memmap(file, np.dtype(dtype), mode="r", offset=offset, shape=(nsamples, num_channels))
    else:
        samples = np.memmap(file, np.dtype(dtype), mode="r", offset=offset, shape=(num_channels, nsamples)).T
    return samples


# used by write_binary_recording + ChunkRecordingExecutor
def _init_binary_worker(recording, file_path_dict, dtype, byte_offest, cast_unsigned):
    # create a local dict per worker
    worker_ctx = {}
    worker_ctx["recording"] = recording
    worker_ctx["byte_offset"] = byte_offest
    worker_ctx["dtype"] = np.dtype(dtype)
    worker_ctx["cast_unsigned"] = cast_unsigned

    file_dict = {segment_index: open(file_path, "r+") for segment_index, file_path in file_path_dict.items()}
    worker_ctx["file_dict"] = file_dict

    return worker_ctx


def write_binary_recording(
    recording,
    file_paths,
    dtype=None,
    add_file_extension=True,
    byte_offset=0,
    auto_cast_uint=True,
    **job_kwargs,
):
    """
    Save the trace of a recording extractor in several binary .dat format.

    Note :
        time_axis is always 0 (contrary to previous version.
        to get time_axis=1 (which is a bad idea) use `write_binary_recording_file_handle()`

    Parameters
    ----------
    recording: RecordingExtractor
        The recording extractor object to be saved in .dat format
    file_path: str or list[str]
        The path to the file.
    dtype: dtype or None, default: None
        Type of the saved data
        If True, file the ".raw" file extension is added if the file name is not a "raw", "bin", or "dat"
    byte_offset: int, default: 0
<<<<<<< HEAD
        Offset in bytes to for the binary file (e.g. to write a header)
=======
        Offset in bytes for the binary file (e.g. to write a header)
>>>>>>> aa4f569a
    auto_cast_uint: bool, default: True
        If True, unsigned integers are automatically cast to int if the specified dtype is signed
    {}
    """
    job_kwargs = fix_job_kwargs(job_kwargs)

    file_path_list = [file_paths] if not isinstance(file_paths, list) else file_paths
    num_segments = recording.get_num_segments()
    if len(file_path_list) != num_segments:
        raise ValueError("'file_paths' must be a list of the same size as the number of segments in the recording")

    file_path_list = [Path(file_path) for file_path in file_path_list]
    if add_file_extension:
        file_path_list = [add_suffix(file_path, ["raw", "bin", "dat"]) for file_path in file_path_list]

    dtype = dtype if dtype is not None else recording.get_dtype()
    cast_unsigned = False
    if auto_cast_uint:
        cast_unsigned = determine_cast_unsigned(recording, dtype)

    dtype_size_bytes = np.dtype(dtype).itemsize
    num_channels = recording.get_num_channels()

    file_path_dict = {segment_index: file_path for segment_index, file_path in enumerate(file_path_list)}
    for segment_index, file_path in file_path_dict.items():
        num_frames = recording.get_num_frames(segment_index=segment_index)
        data_size_bytes = dtype_size_bytes * num_frames * num_channels
        file_size_bytes = data_size_bytes + byte_offset

        file = open(file_path, "wb+")
        file.truncate(file_size_bytes)
        file.close()
        assert Path(file_path).is_file()

    # use executor (loop or workers)
    func = _write_binary_chunk
    init_func = _init_binary_worker
    init_args = (recording, file_path_dict, dtype, byte_offset, cast_unsigned)
    executor = ChunkRecordingExecutor(
        recording, func, init_func, init_args, job_name="write_binary_recording", **job_kwargs
    )
    executor.run()


# used by write_binary_recording + ChunkRecordingExecutor
def _write_binary_chunk(segment_index, start_frame, end_frame, worker_ctx):
    # recover variables of the worker
    recording = worker_ctx["recording"]
    dtype = worker_ctx["dtype"]
    byte_offset = worker_ctx["byte_offset"]
    cast_unsigned = worker_ctx["cast_unsigned"]
    file = worker_ctx["file_dict"][segment_index]

    # Open the memmap
    # What we need is the file_path
    num_channels = recording.get_num_channels()
    num_frames = recording.get_num_frames(segment_index=segment_index)
    shape = (num_frames, num_channels)
    dtype_size_bytes = np.dtype(dtype).itemsize
    data_size_bytes = dtype_size_bytes * num_frames * num_channels

    # Offset (The offset needs to be multiple of the page size)
    # The mmap offset is associated to be as big as possible but still a multiple of the page size
    # The array offset takes care of the reminder
    mmap_offset, array_offset = divmod(byte_offset, mmap.ALLOCATIONGRANULARITY)
    mmmap_length = data_size_bytes + array_offset
    memmap_obj = mmap.mmap(file.fileno(), length=mmmap_length, access=mmap.ACCESS_WRITE, offset=mmap_offset)

    array = np.ndarray.__new__(np.ndarray, shape=shape, dtype=dtype, buffer=memmap_obj, order="C", offset=array_offset)
    # apply function
    traces = recording.get_traces(
        start_frame=start_frame, end_frame=end_frame, segment_index=segment_index, cast_unsigned=cast_unsigned
    )
    if traces.dtype != dtype:
        traces = traces.astype(dtype, copy=False)
    array[start_frame:end_frame, :] = traces

    # Close the memmap
    memmap_obj.flush()


write_binary_recording.__doc__ = write_binary_recording.__doc__.format(_shared_job_kwargs_doc)


def write_binary_recording_file_handle(
    recording, file_handle=None, time_axis=0, dtype=None, byte_offset=0, verbose=False, **job_kwargs
):
    """
    Old variant version of write_binary_recording with one file handle.
    Can be useful in some case ???
    Not used anymore at the moment.

    @ SAM useful for writing with time_axis=1!
    """
    assert file_handle is not None
    assert recording.get_num_segments() == 1, "If file_handle is given then only deals with one segment"

    if dtype is None:
        dtype = recording.get_dtype()

    job_kwargs = fix_job_kwargs(job_kwargs)
    chunk_size = ensure_chunk_size(recording, **job_kwargs)

    if chunk_size is not None and time_axis == 1:
        print("Chunking disabled due to 'time_axis' == 1")
        chunk_size = None

    if chunk_size is None:
        # no chunking
        traces = recording.get_traces(segment_index=0)
        if time_axis == 1:
            traces = traces.T
        if dtype is not None:
            traces = traces.astype(dtype, copy=False)
        traces.tofile(file_handle)
    else:
        num_frames = recording.get_num_samples(segment_index=0)
        chunks = divide_segment_into_chunks(num_frames, chunk_size)

        for start_frame, end_frame in chunks:
            traces = recording.get_traces(segment_index=0, start_frame=start_frame, end_frame=end_frame)
            if time_axis == 1:
                traces = traces.T
            if dtype is not None:
                traces = traces.astype(dtype, copy=False)
            file_handle.write(traces.tobytes())


# used by write_memory_recording
def _init_memory_worker(recording, arrays, shm_names, shapes, dtype, cast_unsigned):
    # create a local dict per worker
    worker_ctx = {}
    if isinstance(recording, dict):
        from spikeinterface.core import load_extractor

        worker_ctx["recording"] = load_extractor(recording)
    else:
        worker_ctx["recording"] = recording

    worker_ctx["dtype"] = np.dtype(dtype)

    if arrays is None:
        # create it from share memory name
        from multiprocessing.shared_memory import SharedMemory

        arrays = []
        # keep shm alive
        worker_ctx["shms"] = []
        for i in range(len(shm_names)):
            shm = SharedMemory(shm_names[i])
            worker_ctx["shms"].append(shm)
            arr = np.ndarray(shape=shapes[i], dtype=dtype, buffer=shm.buf)
            arrays.append(arr)

    worker_ctx["arrays"] = arrays
    worker_ctx["cast_unsigned"] = cast_unsigned

    return worker_ctx


# used by write_memory_recording
def _write_memory_chunk(segment_index, start_frame, end_frame, worker_ctx):
    # recover variables of the worker
    recording = worker_ctx["recording"]
    dtype = worker_ctx["dtype"]
    arr = worker_ctx["arrays"][segment_index]
    cast_unsigned = worker_ctx["cast_unsigned"]

    # apply function
    traces = recording.get_traces(
        start_frame=start_frame, end_frame=end_frame, segment_index=segment_index, cast_unsigned=cast_unsigned
    )
    traces = traces.astype(dtype, copy=False)
    arr[start_frame:end_frame, :] = traces


<<<<<<< HEAD
def write_memory_recording(recording, dtype=None, verbose=False, auto_cast_uint=True, buffer_type="auto", **job_kwargs):
=======
def write_memory_recording(recording, dtype=None, verbose=False, auto_cast_uint=True, **job_kwargs):
>>>>>>> aa4f569a
    """
    Save the traces into numpy arrays (memory).
    try to use the SharedMemory introduce in py3.8 if n_jobs > 1

    Parameters
    ----------
    recording: RecordingExtractor
        The recording extractor object to be saved in .dat format
    dtype: dtype, default: None
        Type of the saved data
    verbose: bool, default: False
        If True, output is verbose (when chunks are used)
    auto_cast_uint: bool, default: True
        If True, unsigned integers are automatically cast to int if the specified dtype is signed
<<<<<<< HEAD
    buffer_type: "auto" | "numpy" | "sharedmem"
=======
>>>>>>> aa4f569a
    {}

    Returns
    ---------
<<<<<<< HEAD
    arrays: one arrays per segment
=======
    arrays: one array per segment
>>>>>>> aa4f569a
    """
    job_kwargs = fix_job_kwargs(job_kwargs)

    if dtype is None:
        dtype = recording.get_dtype()
    if auto_cast_uint:
        cast_unsigned = determine_cast_unsigned(recording, dtype)
    else:
        cast_unsigned = False

    # create sharedmmep
    arrays = []
    shm_names = []
<<<<<<< HEAD
    shms = []
    shapes = []

    n_jobs = ensure_n_jobs(recording, n_jobs=job_kwargs.get("n_jobs", 1))
    if buffer_type == "auto":
        if n_jobs > 1:
            buffer_type = "sharedmem"
        else:
            buffer_type = "numpy"

=======
    shapes = []

    n_jobs = ensure_n_jobs(recording, n_jobs=job_kwargs.get("n_jobs", 1))
>>>>>>> aa4f569a
    for segment_index in range(recording.get_num_segments()):
        num_frames = recording.get_num_samples(segment_index)
        num_channels = recording.get_num_channels()
        shape = (num_frames, num_channels)
        shapes.append(shape)
<<<<<<< HEAD
        if buffer_type == "sharedmem":
            arr, shm = make_shared_array(shape, dtype)
            shm_names.append(shm.name)
            shms.append(shm)
        else:
            arr = np.zeros(shape, dtype=dtype)
            shms.append(None)
=======
        if n_jobs > 1:
            arr, shm = make_shared_array(shape, dtype)
            shm_names.append(shm.name)
        else:
            arr = np.zeros(shape, dtype=dtype)
>>>>>>> aa4f569a
        arrays.append(arr)

    # use executor (loop or workers)
    func = _write_memory_chunk
    init_func = _init_memory_worker
    if n_jobs > 1:
        init_args = (recording, None, shm_names, shapes, dtype, cast_unsigned)
    else:
        init_args = (recording, arrays, None, None, dtype, cast_unsigned)

    executor = ChunkRecordingExecutor(
        recording, func, init_func, init_args, verbose=verbose, job_name="write_memory_recording", **job_kwargs
    )
    executor.run()

<<<<<<< HEAD
    return arrays, shms
=======
    return arrays
>>>>>>> aa4f569a


write_memory_recording.__doc__ = write_memory_recording.__doc__.format(_shared_job_kwargs_doc)


def write_to_h5_dataset_format(
    recording,
    dataset_path,
    segment_index,
    save_path=None,
    file_handle=None,
    time_axis=0,
    single_axis=False,
    dtype=None,
    chunk_size=None,
    chunk_memory="500M",
    verbose=False,
    auto_cast_uint=True,
    return_scaled=False,
):
    """
    Save the traces of a recording extractor in an h5 dataset.

    Parameters
    ----------
    recording: RecordingExtractor
        The recording extractor object to be saved in .dat format
    dataset_path: str
<<<<<<< HEAD
        Path to dataset in h5 file (e.g. "/dataset")
=======
        Path to dataset in the h5 file (e.g. "/dataset")
>>>>>>> aa4f569a
    segment_index: int
        index of segment
    save_path: str, default: None
        The path to the file.
    file_handle: file handle, default: None
        The file handle to dump data. This can be used to append data to an header. In case file_handle is given,
        the file is NOT closed after writing the binary data.
    time_axis: 0 or 1, default: 0
        If 0 then traces are transposed to ensure (nb_sample, nb_channel) in the file.
        If 1, the traces shape (nb_channel, nb_sample) is kept in the file.
    single_axis: bool, default: False
        If True, a single-channel recording is saved as a one dimensional array
    dtype: dtype, default: None
        Type of the saved data
    chunk_size: None or int, default: None
<<<<<<< HEAD
        Number of chunks to save the file in. This avoid to much memory consumption for big files.
        If None and "chunk_memory" is given, the file is saved in chunks of "chunk_memory" MB
    chunk_memory: None or str, default: "500M"
        Chunk size in bytes must endswith "k", "M" or "G"
=======
        Number of chunks to save the file in. This avoids too much memory consumption for big files.
        If None and "chunk_memory" is given, the file is saved in chunks of "chunk_memory" MB
    chunk_memory: None or str, default: "500M"
        Chunk size in bytes must end with "k", "M" or "G"
>>>>>>> aa4f569a
    verbose: bool, default: False
        If True, output is verbose (when chunks are used)
    auto_cast_uint: bool, default: True
        If True, unsigned integers are automatically cast to int if the specified dtype is signed
    return_scaled : bool, default: False
        If True and the recording has scaling (gain_to_uV and offset_to_uV properties),
        traces are dumped to uV
    """
    import h5py

    # ~ assert HAVE_H5, "To write to h5 you need to install h5py: pip install h5py"
    assert save_path is not None or file_handle is not None, "Provide 'save_path' or 'file handle'"

    if save_path is not None:
        save_path = Path(save_path)
        if save_path.suffix == "":
            # when suffix is already raw/bin/dat do not change it.
            save_path = save_path.parent / (save_path.name + ".h5")

    num_channels = recording.get_num_channels()
    num_frames = recording.get_num_frames(segment_index=0)

    if file_handle is not None:
        assert isinstance(file_handle, h5py.File)
    else:
        file_handle = h5py.File(save_path, "w")

    if dtype is None:
        dtype_file = recording.get_dtype()
    else:
        dtype_file = dtype
    if auto_cast_uint:
        cast_unsigned = determine_cast_unsigned(recording, dtype)
    else:
        cast_unsigned = False

    if single_axis:
        shape = (num_frames,)
    else:
        if time_axis == 0:
            shape = (num_frames, num_channels)
        else:
            shape = (num_channels, num_frames)

    dset = file_handle.create_dataset(dataset_path, shape=shape, dtype=dtype_file)

    chunk_size = ensure_chunk_size(recording, chunk_size=chunk_size, chunk_memory=chunk_memory, n_jobs=1)

    if chunk_size is None:
        traces = recording.get_traces(cast_unsigned=cast_unsigned, return_scaled=return_scaled)
        if dtype is not None:
            traces = traces.astype(dtype_file, copy=False)
        if time_axis == 1:
            traces = traces.T
        if single_axis:
            dset[:] = traces[:, 0]
        else:
            dset[:] = traces
    else:
        chunk_start = 0
        # chunk size is not None
        n_chunk = num_frames // chunk_size
        if num_frames % chunk_size > 0:
            n_chunk += 1
        if verbose:
            chunks = tqdm(range(n_chunk), ascii=True, desc="Writing to .h5 file")
        else:
            chunks = range(n_chunk)
        for i in chunks:
            traces = recording.get_traces(
                segment_index=segment_index,
                start_frame=i * chunk_size,
                end_frame=min((i + 1) * chunk_size, num_frames),
                cast_unsigned=cast_unsigned,
                return_scaled=return_scaled,
            )
            chunk_frames = traces.shape[0]
            if dtype is not None:
                traces = traces.astype(dtype_file, copy=False)
            if single_axis:
                dset[chunk_start : chunk_start + chunk_frames] = traces[:, 0]
            else:
                if time_axis == 0:
                    dset[chunk_start : chunk_start + chunk_frames, :] = traces
                else:
                    dset[:, chunk_start : chunk_start + chunk_frames] = traces.T

            chunk_start += chunk_frames

    if save_path is not None:
        file_handle.close()
    return save_path


def determine_cast_unsigned(recording, dtype):
    recording_dtype = np.dtype(recording.get_dtype())

    if np.dtype(dtype) != recording_dtype and recording_dtype.kind == "u" and np.dtype(dtype).kind == "i":
        cast_unsigned = True
    else:
        cast_unsigned = False
    return cast_unsigned


def get_random_data_chunks(
    recording,
    return_scaled=False,
    num_chunks_per_segment=20,
    chunk_size=10000,
    concatenated=True,
    seed=0,
    margin_frames=0,
):
    """
    Extract random chunks across segments

    This is used for instance in get_noise_levels() to estimate noise on traces.

    Parameters
    ----------
    recording: BaseRecording
        The recording to get random chunks from
    return_scaled: bool, default: False
        If True, returned chunks are scaled to uV
    num_chunks_per_segment: int, default: 20
        Number of chunks per segment
    chunk_size: int, default: 10000
        Size of a chunk in number of frames
    concatenated: bool, default: True
        If True chunk are concatenated along time axis
    seed: int, default: 0
        Random seed
    margin_frames: int, default: 0
        Margin in number of frames to avoid edge effects

    Returns
    -------
    chunk_list: np.array
        Array of concatenate chunks per segment
    """
    # TODO: if segment have differents length make another sampling that dependant on the length of the segment
    # Should be done by changing kwargs with total_num_chunks=XXX and total_duration=YYYY
    # And randomize the number of chunk per segment weighted by segment duration

    # check chunk size
    num_segments = recording.get_num_segments()
    for segment_index in range(num_segments):
        if chunk_size > recording.get_num_frames(segment_index) - 2 * margin_frames:
            error_message = (
                f"chunk_size is greater than the number "
                f"of samples for segment index {segment_index}. "
                f"Use a smaller chunk_size!"
            )
            raise ValueError(error_message)

    rng = np.random.default_rng(seed)
    chunk_list = []
    low = margin_frames
    size = num_chunks_per_segment
    for segment_index in range(num_segments):
        num_frames = recording.get_num_frames(segment_index)
        high = num_frames - chunk_size - margin_frames
        random_starts = rng.integers(low=low, high=high, size=size)
        segment_trace_chunk = [
            recording.get_traces(
                start_frame=start_frame,
                end_frame=(start_frame + chunk_size),
                segment_index=segment_index,
                return_scaled=return_scaled,
            )
            for start_frame in random_starts
        ]

        chunk_list.extend(segment_trace_chunk)

    if concatenated:
        return np.concatenate(chunk_list, axis=0)
    else:
        return chunk_list


def get_channel_distances(recording):
    """
    Distance between channel pairs
    """
    locations = recording.get_channel_locations()
    channel_distances = np.linalg.norm(locations[:, np.newaxis] - locations[np.newaxis, :], axis=2)

    return channel_distances


def get_closest_channels(recording, channel_ids=None, num_channels=None):
    """Get closest channels + distances

    Parameters
    ----------
    recording: RecordingExtractor
        The recording extractor to get closest channels
    channel_ids: list
        List of channels ids to compute there near neighborhood
    num_channels: int, default: None
        Maximum number of neighborhood channels to return

    Returns
    -------
    closest_channels_inds : array (2d)
        Closest channel indices in ascending order for each channel id given in input
    dists: array (2d)
        Distance in ascending order for each channel id given in input
    """
    if channel_ids is None:
        channel_ids = recording.get_channel_ids()
    if num_channels is None:
        num_channels = len(channel_ids) - 1

    locations = recording.get_channel_locations(channel_ids=channel_ids)

    closest_channels_inds = []
    dists = []
    for i in range(locations.shape[0]):
        distances = np.linalg.norm(locations[i, :] - locations, axis=1)
        order = np.argsort(distances)
        closest_channels_inds.append(order[1 : num_channels + 1])
        dists.append(distances[order][1 : num_channels + 1])

    return np.array(closest_channels_inds), np.array(dists)


def get_noise_levels(
    recording: "BaseRecording",
    return_scaled: bool = True,
    method: Literal["mad", "std"] = "mad",
    force_recompute: bool = False,
    **random_chunk_kwargs,
):
    """
    Estimate noise for each channel using MAD methods.
    You can use standard deviation with `method="std"`

    Internally it samples some chunk across segment.
    And then, it use MAD estimator (more robust than STD)

    Parameters
    ----------

    recording: BaseRecording
        The recording extractor to get noise levels
    return_scaled: bool
        If True, returned noise levels are scaled to uV
    method: "mad" | "std", default: "mad"
        The method to use to estimate noise levels
    force_recompute: bool
        If True, noise levels are recomputed even if they are already stored in the recording extractor
    random_chunk_kwargs: dict
        Kwargs for get_random_data_chunks

    Returns
    -------
    noise_levels: array
        Noise levels for each channel
    """

    if return_scaled:
        key = f"noise_level_{method}_scaled"
    else:
        key = f"noise_level_{method}_raw"

    if key in recording.get_property_keys() and not force_recompute:
        noise_levels = recording.get_property(key=key)
    else:
        random_chunks = get_random_data_chunks(recording, return_scaled=return_scaled, **random_chunk_kwargs)

        if method == "mad":
            med = np.median(random_chunks, axis=0, keepdims=True)
            # hard-coded so that core doesn't depend on scipy
            noise_levels = np.median(np.abs(random_chunks - med), axis=0) / 0.6744897501960817
        elif method == "std":
            noise_levels = np.std(random_chunks, axis=0)
        recording.set_property(key, noise_levels)

    return noise_levels


def get_chunk_with_margin(
    rec_segment,
    start_frame,
    end_frame,
    channel_indices,
    margin,
    add_zeros=False,
    add_reflect_padding=False,
    window_on_margin=False,
    dtype=None,
):
    """
    Helper to get chunk with margin

    The margin is extracted from the recording when possible. If
    at the edge of the recording, no margin is used unless one
    of `add_zeros` or `add_reflect_padding` is True. In the first
    case zero padding is used, in the second case np.pad is called
    with mod="reflect".
    """
    length = rec_segment.get_num_samples()

    if channel_indices is None:
        channel_indices = slice(None)

    if not (add_zeros or add_reflect_padding):
        if window_on_margin and not add_zeros:
            raise ValueError("window_on_margin requires add_zeros=True")

        if start_frame is None:
            left_margin = 0
            start_frame = 0
        elif start_frame < margin:
            left_margin = start_frame
        else:
            left_margin = margin

        if end_frame is None:
            right_margin = 0
            end_frame = length
        elif end_frame > (length - margin):
            right_margin = length - end_frame
        else:
            right_margin = margin

        traces_chunk = rec_segment.get_traces(
            start_frame - left_margin,
            end_frame + right_margin,
            channel_indices,
        )

    else:
        # either add_zeros or reflect_padding
        if start_frame is None:
            start_frame = 0
        if end_frame is None:
            end_frame = length

        chunk_size = end_frame - start_frame
        full_size = chunk_size + 2 * margin

        if start_frame < margin:
            start_frame2 = 0
            left_pad = margin - start_frame
        else:
            start_frame2 = start_frame - margin
            left_pad = 0

        if end_frame > (length - margin):
            end_frame2 = length
            right_pad = end_frame + margin - length
        else:
            end_frame2 = end_frame + margin
            right_pad = 0

        traces_chunk = rec_segment.get_traces(start_frame2, end_frame2, channel_indices)

        if dtype is not None or window_on_margin or left_pad > 0 or right_pad > 0:
            need_copy = True
        else:
            need_copy = False

        left_margin = margin
        right_margin = margin

        if need_copy:
            if dtype is None:
                dtype = traces_chunk.dtype

            left_margin = margin
            if end_frame < (length + margin):
                right_margin = margin
            else:
                right_margin = end_frame + margin - length

            if add_zeros:
                traces_chunk2 = np.zeros((full_size, traces_chunk.shape[1]), dtype=dtype)
                i0 = left_pad
                i1 = left_pad + traces_chunk.shape[0]
                traces_chunk2[i0:i1, :] = traces_chunk
                if window_on_margin:
                    # apply inplace taper on border
                    taper = (1 - np.cos(np.arange(margin) / margin * np.pi)) / 2
                    taper = taper[:, np.newaxis]
                    traces_chunk2[:margin] *= taper
                    traces_chunk2[-margin:] *= taper[::-1]
                traces_chunk = traces_chunk2
            elif add_reflect_padding:
                # in this case, we don't want to taper
                traces_chunk = np.pad(
                    traces_chunk.astype(dtype, copy=False),
                    [(left_pad, right_pad), (0, 0)],
                    mode="reflect",
                )
            else:
                # we need a copy to change the dtype
                traces_chunk = np.asarray(traces_chunk, dtype=dtype)

    return traces_chunk, left_margin, right_margin


def order_channels_by_depth(recording, channel_ids=None, dimensions=("x", "y"), flip=False):
    """
    Order channels by depth, by first ordering the x-axis, and then the y-axis.

    Parameters
    ----------
    recording : BaseRecording
        The input recording
    channel_ids : list/array or None
        If given, a subset of channels to order locations for
    dimensions : str, tuple, or list, default: ('x', 'y')
        If str, it needs to be 'x', 'y', 'z'.
        If tuple or list, it sorts the locations in two dimensions using lexsort.
        This approach is recommended since there is less ambiguity
    flip: bool, default: False
        If flip is False then the order is bottom first (starting from tip of the probe).
        If flip is True then the order is upper first.

    Returns
    -------
    order_f : np.array
        Array with sorted indices
    order_r : np.array
        Array with indices to revert sorting
    """
    locations = recording.get_channel_locations()
    ndim = locations.shape[1]
    channel_inds = recording.ids_to_indices(ids=channel_ids, prefer_slice=True)
    locations = locations[channel_inds, :]

    if isinstance(dimensions, str):
        dim = ["x", "y", "z"].index(dimensions)
        assert dim < ndim, "Invalid dimensions!"
        order_f = np.argsort(locations[:, dim], kind="stable")
    else:
        assert isinstance(dimensions, (tuple, list)), "dimensions can be str, tuple, or list"
        locations_to_sort = ()
        for dim in dimensions:
            dim = ["x", "y", "z"].index(dim)
            assert dim < ndim, "Invalid dimensions!"
            locations_to_sort += (locations[:, dim],)
        order_f = np.lexsort(locations_to_sort)
    if flip:
        order_f = order_f[::-1]
    order_r = np.argsort(order_f, kind="stable")

    return order_f, order_r


def check_probe_do_not_overlap(probes):
    """
    When several probes this check that that they do not overlap in space
    and so channel positions can be safly concatenated.
    """
    for i in range(len(probes)):
        probe_i = probes[i]
        # check that all positions in probe_j are outside probe_i boundaries
        x_bounds_i = [
            np.min(probe_i.contact_positions[:, 0]),
            np.max(probe_i.contact_positions[:, 0]),
        ]
        y_bounds_i = [
            np.min(probe_i.contact_positions[:, 1]),
            np.max(probe_i.contact_positions[:, 1]),
        ]

        for j in range(i + 1, len(probes)):
            probe_j = probes[j]

            if np.any(
                np.array(
                    [
                        x_bounds_i[0] < cp[0] < x_bounds_i[1] and y_bounds_i[0] < cp[1] < y_bounds_i[1]
                        for cp in probe_j.contact_positions
                    ]
                )
            ):
                raise Exception("Probes are overlapping! Retrieve locations of single probes separately")


def get_rec_attributes(recording):
    """
    Construct rec_attributes from recording object

    Parameters
    ----------
    recording : BaseRecording
        The recording object

    Returns
    -------
    dict
        The rec_attributes dictionary
    """
    properties_to_attrs = deepcopy(recording._properties)
    if "contact_vector" in properties_to_attrs:
        del properties_to_attrs["contact_vector"]
    rec_attributes = dict(
        channel_ids=recording.channel_ids,
        sampling_frequency=recording.get_sampling_frequency(),
        num_channels=recording.get_num_channels(),
        num_samples=[recording.get_num_samples(seg_index) for seg_index in range(recording.get_num_segments())],
        is_filtered=recording.is_filtered(),
        properties=properties_to_attrs,
    )
    return rec_attributes<|MERGE_RESOLUTION|>--- conflicted
+++ resolved
@@ -92,11 +92,7 @@
         Type of the saved data
         If True, file the ".raw" file extension is added if the file name is not a "raw", "bin", or "dat"
     byte_offset: int, default: 0
-<<<<<<< HEAD
-        Offset in bytes to for the binary file (e.g. to write a header)
-=======
         Offset in bytes for the binary file (e.g. to write a header)
->>>>>>> aa4f569a
     auto_cast_uint: bool, default: True
         If True, unsigned integers are automatically cast to int if the specified dtype is signed
     {}
@@ -273,11 +269,7 @@
     arr[start_frame:end_frame, :] = traces
 
 
-<<<<<<< HEAD
 def write_memory_recording(recording, dtype=None, verbose=False, auto_cast_uint=True, buffer_type="auto", **job_kwargs):
-=======
-def write_memory_recording(recording, dtype=None, verbose=False, auto_cast_uint=True, **job_kwargs):
->>>>>>> aa4f569a
     """
     Save the traces into numpy arrays (memory).
     try to use the SharedMemory introduce in py3.8 if n_jobs > 1
@@ -292,19 +284,12 @@
         If True, output is verbose (when chunks are used)
     auto_cast_uint: bool, default: True
         If True, unsigned integers are automatically cast to int if the specified dtype is signed
-<<<<<<< HEAD
     buffer_type: "auto" | "numpy" | "sharedmem"
-=======
->>>>>>> aa4f569a
     {}
 
     Returns
     ---------
-<<<<<<< HEAD
-    arrays: one arrays per segment
-=======
     arrays: one array per segment
->>>>>>> aa4f569a
     """
     job_kwargs = fix_job_kwargs(job_kwargs)
 
@@ -318,7 +303,6 @@
     # create sharedmmep
     arrays = []
     shm_names = []
-<<<<<<< HEAD
     shms = []
     shapes = []
 
@@ -329,17 +313,11 @@
         else:
             buffer_type = "numpy"
 
-=======
-    shapes = []
-
-    n_jobs = ensure_n_jobs(recording, n_jobs=job_kwargs.get("n_jobs", 1))
->>>>>>> aa4f569a
     for segment_index in range(recording.get_num_segments()):
         num_frames = recording.get_num_samples(segment_index)
         num_channels = recording.get_num_channels()
         shape = (num_frames, num_channels)
         shapes.append(shape)
-<<<<<<< HEAD
         if buffer_type == "sharedmem":
             arr, shm = make_shared_array(shape, dtype)
             shm_names.append(shm.name)
@@ -347,13 +325,6 @@
         else:
             arr = np.zeros(shape, dtype=dtype)
             shms.append(None)
-=======
-        if n_jobs > 1:
-            arr, shm = make_shared_array(shape, dtype)
-            shm_names.append(shm.name)
-        else:
-            arr = np.zeros(shape, dtype=dtype)
->>>>>>> aa4f569a
         arrays.append(arr)
 
     # use executor (loop or workers)
@@ -369,11 +340,7 @@
     )
     executor.run()
 
-<<<<<<< HEAD
     return arrays, shms
-=======
-    return arrays
->>>>>>> aa4f569a
 
 
 write_memory_recording.__doc__ = write_memory_recording.__doc__.format(_shared_job_kwargs_doc)
@@ -402,11 +369,7 @@
     recording: RecordingExtractor
         The recording extractor object to be saved in .dat format
     dataset_path: str
-<<<<<<< HEAD
-        Path to dataset in h5 file (e.g. "/dataset")
-=======
         Path to dataset in the h5 file (e.g. "/dataset")
->>>>>>> aa4f569a
     segment_index: int
         index of segment
     save_path: str, default: None
@@ -422,17 +385,10 @@
     dtype: dtype, default: None
         Type of the saved data
     chunk_size: None or int, default: None
-<<<<<<< HEAD
-        Number of chunks to save the file in. This avoid to much memory consumption for big files.
-        If None and "chunk_memory" is given, the file is saved in chunks of "chunk_memory" MB
-    chunk_memory: None or str, default: "500M"
-        Chunk size in bytes must endswith "k", "M" or "G"
-=======
         Number of chunks to save the file in. This avoids too much memory consumption for big files.
         If None and "chunk_memory" is given, the file is saved in chunks of "chunk_memory" MB
     chunk_memory: None or str, default: "500M"
         Chunk size in bytes must end with "k", "M" or "G"
->>>>>>> aa4f569a
     verbose: bool, default: False
         If True, output is verbose (when chunks are used)
     auto_cast_uint: bool, default: True
