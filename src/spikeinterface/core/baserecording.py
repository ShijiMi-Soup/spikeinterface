from __future__ import annotations
import warnings
from pathlib import Path

import numpy as np
from probeinterface import Probe, ProbeGroup, read_probeinterface, select_axes, write_probeinterface

from .base import BaseSegment
from .baserecordingsnippets import BaseRecordingSnippets
from .core_tools import (
    convert_bytes_to_str,
    convert_seconds_to_str,
)
from .recording_tools import write_binary_recording


from .job_tools import split_job_kwargs


class BaseRecording(BaseRecordingSnippets):
    """
    Abstract class representing several a multichannel timeseries (or block of raw ephys traces).
    Internally handle list of RecordingSegment
    """

    _main_annotations = ["is_filtered"]
    _main_properties = ["group", "location", "gain_to_uV", "offset_to_uV"]
    _main_features = []  # recording do not handle features

    _skip_properties = [
        "noise_level_std_raw",
        "noise_level_std_scaled",
        "noise_level_mad_raw",
        "noise_level_mad_scaled",
    ]

    def __init__(self, sampling_frequency: float, channel_ids: list, dtype):
        BaseRecordingSnippets.__init__(
            self, channel_ids=channel_ids, sampling_frequency=sampling_frequency, dtype=dtype
        )

        self._recording_segments: list[BaseRecordingSegment] = []

        # initialize main annotation and properties
        self.annotate(is_filtered=False)

    def __repr__(self):
<<<<<<< HEAD

        class_name = self.__class__.__name__
        name_to_display = class_name
=======
        extractor_name = self.__class__.__name__
>>>>>>> a3c4c8f3
        num_segments = self.get_num_segments()

        txt = self._repr_header()

        # Split if too long
        if len(txt) > 100:
            split_index = txt.rfind("-", 0, 100)  # Find the last "-" before character 100
            if split_index != -1:
                first_line = txt[:split_index]
                recording_string_space = len(name_to_display) + 2  # Length of name_to_display plus ": "
                white_space_to_align_with_first_line = " " * recording_string_space
                second_line = white_space_to_align_with_first_line + txt[split_index + 1 :].lstrip()
                txt = first_line + "\n" + second_line

        # Add segments info for multisegment
        if num_segments > 1:
            samples_per_segment = [self.get_num_samples(segment_index) for segment_index in range(num_segments)]
            memory_per_segment_bytes = (self.get_memory_size(segment_index) for segment_index in range(num_segments))
            durations = [self.get_duration(segment_index) for segment_index in range(num_segments)]

            samples_per_segment_formated = [f"{samples:,}" for samples in samples_per_segment]
            durations_per_segment_formated = [convert_seconds_to_str(d) for d in durations]
            memory_per_segment_formated = [convert_bytes_to_str(mem) for mem in memory_per_segment_bytes]

            def list_to_string(lst, max_size=6):
                """Add elipsis ... notation in the middle if recording has more than six segments"""
                if len(lst) <= max_size:
                    return " | ".join(x for x in lst)
                else:
                    half = max_size // 2
                    return " | ".join(x for x in lst[:half]) + " | ... | " + " | ".join(x for x in lst[-half:])

            txt += (
                f"\n"
                f"Segments:"
                f"\nSamples:   {list_to_string(samples_per_segment_formated)}"
                f"\nDurations: {list_to_string(durations_per_segment_formated)}"
                f"\nMemory:    {list_to_string(memory_per_segment_formated)}"
            )

        # Display where path from where recording was loaded
        if "file_paths" in self._kwargs:
            txt += f"\n  file_paths: {self._kwargs['file_paths']}"
        if "file_path" in self._kwargs:
            txt += f"\n  file_path: {self._kwargs['file_path']}"

        return txt

    def _repr_header(self):
        class_name = self.__class__.__name__
        name_to_display = class_name
        num_segments = self.get_num_segments()
        num_channels = self.get_num_channels()
        sf_khz = self.get_sampling_frequency() / 1000.0
        dtype = self.get_dtype()

        total_samples = self.get_total_samples()
        total_duration = self.get_total_duration()
        total_memory_size = self.get_total_memory_size()

        txt = (
            f"{name_to_display}: "
            f"{num_channels} channels - "
            f"{sf_khz:0.1f}kHz - "
            f"{num_segments} segments - "
            f"{total_samples:,} samples - "
            f"{convert_seconds_to_str(total_duration)} - "
            f"{dtype} dtype - "
            f"{convert_bytes_to_str(total_memory_size)}"
        )

        return txt

    def _repr_html_(self):
        common_style = "margin-left: 10px;"
        border_style = "border:1px solid #ddd; padding:10px;"

        html_header = f"<div style='{border_style}'><strong>{self._repr_header()}</strong></div>"

        html_segments = ""
        if self.get_num_segments() > 1:
            html_segments += f"<details style='{common_style}'>  <summary><strong>Segments</strong></summary><ol>"
            for segment_index in range(self.get_num_segments()):
                samples = self.get_num_samples(segment_index)
                duration = self.get_duration(segment_index)
                memory_size = self.get_memory_size(segment_index)
                samples_str = f"{samples:,}"
                duration_str = convert_seconds_to_str(duration)
                memory_size_str = convert_bytes_to_str(memory_size)
                html_segments += (
                    f"<li> Samples: {samples_str}, Duration: {duration_str}, Memory: {memory_size_str}</li>"
                )

            html_segments += "</ol></details>"

        html_channel_ids = f"<details style='{common_style}'>  <summary><strong>Channel IDs</strong></summary><ul>"
        html_channel_ids += f"{self.channel_ids} </details>"

        html_annotations = f"<details style='{common_style}'>  <summary><strong>Annotations</strong></summary><ul>"
        for key, value in self._annotations.items():
            html_annotations += f"<li> <strong> {key} </strong>: {value}</li>"
        html_annotations += "</ul> </details>"

        html_properties = f"<details style='{common_style}'><summary><strong>Channel Properties</strong></summary><ul>"
        for key, value in self._properties.items():
            # Add a further indent for each property
            value_formatted = np.asarray(value)
            html_properties += f"<details><summary> <strong> {key} </strong> </summary>{value_formatted}</details>"
        html_properties += "</ul></details>"

        html_repr = html_header + html_segments + html_channel_ids + html_annotations + html_properties
        return html_repr

    def get_num_segments(self) -> int:
        """
        Returns the number of segments.

        Returns
        -------
        int
            Number of segments in the recording
        """
        return len(self._recording_segments)

    def add_recording_segment(self, recording_segment):
        """Adds a recording segment.

        Parameters
        ----------
        recording_segment : BaseRecordingSegment
            The recording segment to add
        """
        # todo: check channel count and sampling frequency
        self._recording_segments.append(recording_segment)
        recording_segment.set_parent_extractor(self)

    def get_num_samples(self, segment_index: int | None = None) -> int:
        """
        Returns the number of samples for a segment.

        Parameters
        ----------
        segment_index : int or None, default: None
            The segment index to retrieve the number of samples for.
            For multi-segment objects, it is required, default: None
            With single segment recording returns the number of samples in the segment

        Returns
        -------
        int
            The number of samples
        """
        segment_index = self._check_segment_index(segment_index)
        return int(self._recording_segments[segment_index].get_num_samples())

    get_num_frames = get_num_samples

    def get_total_samples(self) -> int:
        """
        Returns the sum of the number of samples in each segment.

        Returns
        -------
        int
            The total number of samples
        """
        num_segments = self.get_num_segments()
        samples_per_segment = (self.get_num_samples(segment_index) for segment_index in range(num_segments))

        return sum(samples_per_segment)

    def get_duration(self, segment_index=None) -> float:
        """
        Returns the duration in seconds.

        Parameters
        ----------
        segment_index : int or None, default: None
            The sample index to retrieve the duration for.
            For multi-segment objects, it is required, default: None
            With single segment recording returns the duration of the single segment

        Returns
        -------
        float
            The duration in seconds
        """
        segment_index = self._check_segment_index(segment_index)
        segment_num_samples = self.get_num_samples(segment_index=segment_index)
        segment_duration = segment_num_samples / self.get_sampling_frequency()
        return segment_duration

    def get_total_duration(self) -> float:
        """
        Returns the total duration in seconds

        Returns
        -------
        float
            The duration in seconds
        """
        duration = self.get_total_samples() / self.get_sampling_frequency()
        return duration

    def get_memory_size(self, segment_index=None) -> int:
        """
        Returns the memory size of segment_index in bytes.

        Parameters
        ----------
        segment_index : int or None, default: None
            The index of the segment for which the memory size should be calculated.
            For multi-segment objects, it is required, default: None
            With single segment recording returns the memory size of the single segment

        Returns
        -------
        int
            The memory size of the specified segment in bytes.
        """
        segment_index = self._check_segment_index(segment_index)
        num_samples = self.get_num_samples(segment_index=segment_index)
        num_channels = self.get_num_channels()
        dtype_size_bytes = self.get_dtype().itemsize

        memory_bytes = num_samples * num_channels * dtype_size_bytes

        return memory_bytes

    def get_total_memory_size(self) -> int:
        """
        Returns the sum in bytes of all the memory sizes of the segments.

        Returns
        -------
        int
            The total memory size in bytes for all segments.
        """
        memory_per_segment = (self.get_memory_size(segment_index) for segment_index in range(self.get_num_segments()))
        return sum(memory_per_segment)

    def get_traces(
        self,
        segment_index: int | None = None,
        start_frame: int | None = None,
        end_frame: int | None = None,
        channel_ids: list | np.array | tuple | None = None,
        order: "C" | "F" | None = None,
        return_scaled: bool = False,
        cast_unsigned: bool = False,
    ):
        """Returns traces from recording.

        Parameters
        ----------
        segment_index : int | None, default: None
            The segment index to get traces from. If recording is multi-segment, it is required, default: None
        start_frame : int | None, default: None
            The start frame. If None, 0 is used, default: None
        end_frame : int | None, default: None
            The end frame. If None, the number of samples in the segment is used, default: None
        channel_ids : list | np.array | tuple | None, default: None
            The channel ids. If None, all channels are used, default: None
        order : "C" | "F" | None, default: None
            The order of the traces ("C" | "F"). If None, traces are returned as they are
        return_scaled : bool, default: False
            If True and the recording has scaling (gain_to_uV and offset_to_uV properties),
            traces are scaled to uV
        cast_unsigned : bool, default: False
            If True and the traces are unsigned, they are cast to integer and centered
            (an offset of (2**nbits) is subtracted)

        Returns
        -------
        np.array
            The traces (num_samples, num_channels)

        Raises
        ------
        ValueError
            If return_scaled is True, but recording does not have scaled traces
        """
        segment_index = self._check_segment_index(segment_index)
        channel_indices = self.ids_to_indices(channel_ids, prefer_slice=True)
        rs = self._recording_segments[segment_index]
        start_frame = int(start_frame) if start_frame is not None else 0
        num_samples = rs.get_num_samples()
        end_frame = int(min(end_frame, num_samples)) if end_frame is not None else num_samples
        traces = rs.get_traces(start_frame=start_frame, end_frame=end_frame, channel_indices=channel_indices)
        if order is not None:
            assert order in ["C", "F"]
            traces = np.asanyarray(traces, order=order)

        if cast_unsigned:
            dtype = traces.dtype
            # if dtype is unsigned, return centered signed signal
            if dtype.kind == "u":
                itemsize = dtype.itemsize
                assert itemsize < 8, "Cannot upcast uint64!"
                nbits = dtype.itemsize * 8
                # upcast to int with double itemsize
                traces = traces.astype(f"int{2 * (dtype.itemsize) * 8}") - 2 ** (nbits - 1)
                traces = traces.astype(f"int{dtype.itemsize * 8}")

        if return_scaled:
            if hasattr(self, "NeoRawIOClass"):
                if self.has_non_standard_units:
                    message = (
                        f"This extractor based on neo.{self.NeoRawIOClass} has channels with units not in (V, mV, uV)"
                    )
                    warnings.warn(message)

            if not self.has_scaleable_traces():
                if self._dtype.kind == "f":
                    # here we do not truely have scale but we assume this is scaled
                    # this helps a lot for simulated data
                    pass
                else:
                    raise ValueError(
                        "This recording does not support return_scaled=True (need gain_to_uV and offset_"
                        "to_uV properties)"
                    )
            else:
                gains = self.get_property("gain_to_uV")
                offsets = self.get_property("offset_to_uV")
                gains = gains[channel_indices].astype("float32", copy=False)
                offsets = offsets[channel_indices].astype("float32", copy=False)
                traces = traces.astype("float32", copy=False) * gains + offsets
        return traces

    def has_scaled_traces(self) -> bool:
        """Checks if the recording has scaled traces

        Returns
        -------
        bool
            True if the recording has scaled traces, False otherwise
        """
        warnings.warn(
            "`has_scaled_traces` is deprecated and will be removed in 0.103.0. Use has_scaleable_traces() instead",
            category=DeprecationWarning,
            stacklevel=2,
        )
        return self.has_scaled()

    def get_time_info(self, segment_index=None) -> dict:
        """
        Retrieves the timing attributes for a given segment index. As with
        other recorders this method only needs a segment index in the case
        of multi-segment recordings.

        Returns
        -------
        dict
            A dictionary containing the following key-value pairs:

            - "sampling_frequency" : The sampling frequency of the RecordingSegment.
            - "t_start" : The start time of the RecordingSegment.
            - "time_vector" : The time vector of the RecordingSegment.

        Notes
        -----
        The keys are always present, but the values may be None.
        """

        segment_index = self._check_segment_index(segment_index)
        rs = self._recording_segments[segment_index]
        time_kwargs = rs.get_times_kwargs()

        return time_kwargs

    def get_times(self, segment_index=None):
        """Get time vector for a recording segment.

        If the segment has a time_vector, then it is returned. Otherwise
        a time_vector is constructed on the fly with sampling frequency.
        If t_start is defined and the time vector is constructed on the fly,
        the first time will be t_start. Otherwise it will start from 0.

        Parameters
        ----------
        segment_index : int or None, default: None
            The segment index (required for multi-segment)

        Returns
        -------
        np.array
            The 1d times array
        """
        segment_index = self._check_segment_index(segment_index)
        rs = self._recording_segments[segment_index]
        times = rs.get_times()
        return times

    def has_time_vector(self, segment_index=None):
        """Check if the segment of the recording has a time vector.

        Parameters
        ----------
        segment_index : int or None, default: None
            The segment index (required for multi-segment)

        Returns
        -------
        bool
            True if the recording has time vectors, False otherwise
        """
        segment_index = self._check_segment_index(segment_index)
        rs = self._recording_segments[segment_index]
        d = rs.get_times_kwargs()
        return d["time_vector"] is not None

    def set_times(self, times, segment_index=None, with_warning=True):
        """Set times for a recording segment.

        Parameters
        ----------
        times : 1d np.array
            The time vector
        segment_index : int or None, default: None
            The segment index (required for multi-segment)
        with_warning : bool, default: True
            If True, a warning is printed
        """
        segment_index = self._check_segment_index(segment_index)
        rs = self._recording_segments[segment_index]

        assert times.ndim == 1, "Time must have ndim=1"
        assert rs.get_num_samples() == times.shape[0], "times have wrong shape"

        rs.t_start = None
        rs.time_vector = times.astype("float64", copy=False)

        if with_warning:
            warnings.warn(
                "Setting times with Recording.set_times() is not recommended because "
                "times are not always propagated across preprocessing"
                "Use this carefully!"
            )

    def sample_index_to_time(self, sample_ind, segment_index=None):
        """
        Transform sample index into time in seconds
        """
        segment_index = self._check_segment_index(segment_index)
        rs = self._recording_segments[segment_index]
        return rs.sample_index_to_time(sample_ind)

    def time_to_sample_index(self, time_s, segment_index=None):
        segment_index = self._check_segment_index(segment_index)
        rs = self._recording_segments[segment_index]
        return rs.time_to_sample_index(time_s)

    def _save(self, format="binary", verbose: bool = False, **save_kwargs):
        # handle t_starts
        t_starts = []
        has_time_vectors = []
        for segment_index, rs in enumerate(self._recording_segments):
            d = rs.get_times_kwargs()
            t_starts.append(d["t_start"])
            has_time_vectors.append(d["time_vector"] is not None)

        if all(t_start is None for t_start in t_starts):
            t_starts = None

        kwargs, job_kwargs = split_job_kwargs(save_kwargs)

        if format == "binary":
            folder = kwargs["folder"]
            file_paths = [folder / f"traces_cached_seg{i}.raw" for i in range(self.get_num_segments())]
            dtype = kwargs.get("dtype", None) or self.get_dtype()

            write_binary_recording(self, file_paths=file_paths, dtype=dtype, verbose=verbose, **job_kwargs)

            from .binaryrecordingextractor import BinaryRecordingExtractor

            # This is created so it can be saved as json because the `BinaryFolderRecording` requires it loading
            # See the __init__ of `BinaryFolderRecording`
            binary_rec = BinaryRecordingExtractor(
                file_paths=file_paths,
                sampling_frequency=self.get_sampling_frequency(),
                num_channels=self.get_num_channels(),
                dtype=dtype,
                t_starts=t_starts,
                channel_ids=self.get_channel_ids(),
                time_axis=0,
                file_offset=0,
                gain_to_uV=self.get_channel_gains(),
                offset_to_uV=self.get_channel_offsets(),
            )
            binary_rec.dump(folder / "binary.json", relative_to=folder)

            from .binaryfolder import BinaryFolderRecording

            cached = BinaryFolderRecording(folder_path=folder)

        elif format == "memory":
            if kwargs.get("sharedmem", True):
                from .numpyextractors import SharedMemoryRecording

                cached = SharedMemoryRecording.from_recording(self, **job_kwargs)
            else:
                from spikeinterface.core import NumpyRecording

                cached = NumpyRecording.from_recording(self, **job_kwargs)

        elif format == "zarr":
            from .zarrextractors import ZarrRecordingExtractor

            zarr_path = kwargs.pop("zarr_path")
            storage_options = kwargs.pop("storage_options")
            ZarrRecordingExtractor.write_recording(
                self, zarr_path, storage_options, verbose=verbose, **kwargs, **job_kwargs
            )
            cached = ZarrRecordingExtractor(zarr_path, storage_options)

        elif format == "nwb":
            # TODO implement a format based on zarr
            raise NotImplementedError

        else:
            raise ValueError(f"format {format} not supported")

        if self.get_property("contact_vector") is not None:
            probegroup = self.get_probegroup()
            cached.set_probegroup(probegroup)

        for segment_index, rs in enumerate(self._recording_segments):
            d = rs.get_times_kwargs()
            time_vector = d["time_vector"]
            if time_vector is not None:
                cached._recording_segments[segment_index].time_vector = time_vector

        return cached

    def _extra_metadata_from_folder(self, folder):
        # load probe
        folder = Path(folder)
        if (folder / "probe.json").is_file():
            probegroup = read_probeinterface(folder / "probe.json")
            self.set_probegroup(probegroup, in_place=True)

        # load time vector if any
        for segment_index, rs in enumerate(self._recording_segments):
            time_file = folder / f"times_cached_seg{segment_index}.npy"
            if time_file.is_file():
                time_vector = np.load(time_file)
                rs.time_vector = time_vector

    def _extra_metadata_to_folder(self, folder):
        # save probe
        if self.get_property("contact_vector") is not None:
            probegroup = self.get_probegroup()
            write_probeinterface(folder / "probe.json", probegroup)

        # save time vector if any
        for segment_index, rs in enumerate(self._recording_segments):
            d = rs.get_times_kwargs()
            time_vector = d["time_vector"]
            if time_vector is not None:
                np.save(folder / f"times_cached_seg{segment_index}.npy", time_vector)

    def select_channels(self, channel_ids: list | np.array | tuple) -> "BaseRecording":
        """
        Returns a new recording object with a subset of channels.

        Note that this method does not modify the current recording and instead returns a new recording object.

        Parameters
        ----------
        channel_ids : list or np.array or tuple
            The channel ids to select.
        """
        from .channelslice import ChannelSliceRecording

        return ChannelSliceRecording(self, channel_ids)

    def rename_channels(self, new_channel_ids: list | np.array | tuple) -> "BaseRecording":
        """
        Returns a new recording object with renamed channel ids.

        Note that this method does not modify the current recording and instead returns a new recording object.

        Parameters
        ----------
        new_channel_ids : list or np.array or tuple
            The new channel ids. They are mapped positionally to the old channel ids.
        """
        from .channelslice import ChannelSliceRecording

        assert len(new_channel_ids) == self.get_num_channels(), (
            "new_channel_ids must have the same length as the " "number of channels in the recording"
        )

        return ChannelSliceRecording(self, renamed_channel_ids=new_channel_ids)

    def _channel_slice(self, channel_ids, renamed_channel_ids=None):
        from .channelslice import ChannelSliceRecording

        warnings.warn(
            "Recording.channel_slice will be removed in version 0.103, use `select_channels` or `rename_channels` instead.",
            DeprecationWarning,
            stacklevel=2,
        )
        sub_recording = ChannelSliceRecording(self, channel_ids, renamed_channel_ids=renamed_channel_ids)
        return sub_recording

    def _remove_channels(self, remove_channel_ids):
        from .channelslice import ChannelSliceRecording

        new_channel_ids = self.channel_ids[~np.isin(self.channel_ids, remove_channel_ids)]
        sub_recording = ChannelSliceRecording(self, new_channel_ids)
        return sub_recording

    def frame_slice(self, start_frame: int | None, end_frame: int | None) -> BaseRecording:
        """
        Returns a new recording with sliced frames. Note that this operation is not in place.

        Parameters
        ----------
        start_frame : int, optional
            The start frame, if not provided it is set to 0
        end_frame : int, optional
            The end frame, it not provided it is set to the total number of samples

        Returns
        -------
        BaseRecording
            A new recording object with only samples between start_frame and end_frame
        """

        from .frameslicerecording import FrameSliceRecording

        sub_recording = FrameSliceRecording(self, start_frame=start_frame, end_frame=end_frame)
        return sub_recording

    def time_slice(self, start_time: float | None, end_time: float) -> BaseRecording:
        """
        Returns a new recording with sliced time. Note that this operation is not in place.

        Parameters
        ----------
        start_time : float, optional
            The start time in seconds. If not provided it is set to 0.
        end_time : float, optional
            The end time in seconds. If not provided it is set to the total duration.

        Returns
        -------
        BaseRecording
            A new recording object with only samples between start_time and end_time
        """

        assert self.get_num_segments() == 1, "Time slicing is only supported for single segment recordings."

        start_frame = self.time_to_sample_index(start_time) if start_time else None
        end_frame = self.time_to_sample_index(end_time) if end_time else None

        return self.frame_slice(start_frame=start_frame, end_frame=end_frame)

    def _select_segments(self, segment_indices):
        from .segmentutils import SelectSegmentRecording

        return SelectSegmentRecording(self, segment_indices=segment_indices)

    def is_binary_compatible(self) -> bool:
        """
        Checks if the recording is "binary" compatible.
        To be used before calling `rec.get_binary_description()`

        Returns
        -------
        bool
            True if the underlying recording is binary
        """
        # has to be changed in subclass if yes
        return False

    def get_binary_description(self):
        """
        When `rec.is_binary_compatible()` is True
        this returns a dictionary describing the binary format.
        """
        if not self.is_binary_compatible:
            raise NotImplementedError

    def binary_compatible_with(
        self, dtype=None, time_axis=None, file_paths_lenght=None, file_offset=None, file_suffix=None
    ):
        """
        Check is the recording is binary compatible with some constrain on

          * dtype
          * tim_axis
          * len(file_paths)
          * file_offset
          * file_suffix
        """
        if not self.is_binary_compatible():
            return False

        d = self.get_binary_description()

        if dtype is not None and dtype != d["dtype"]:
            return False

        if time_axis is not None and time_axis != d["time_axis"]:
            return False

        if file_paths_lenght is not None and file_paths_lenght != len(d["file_paths"]):
            return False

        if file_offset is not None and file_offset != d["file_offset"]:
            return False

        if file_suffix is not None and not all(Path(e).suffix == file_suffix for e in d["file_paths"]):
            return False

        # good job you pass all crucible
        return True

    def astype(self, dtype, round: bool | None = None):
        from ..preprocessing.astype import astype

        return astype(self, dtype=dtype, round=round)


class BaseRecordingSegment(BaseSegment):
    """
    Abstract class representing a multichannel timeseries, or block of raw ephys traces
    """

    def __init__(self, sampling_frequency=None, t_start=None, time_vector=None):
        # sampling_frequency and time_vector are exclusive
        if sampling_frequency is None:
            assert time_vector is not None, "Pass either 'sampling_frequency' or 'time_vector'"
            assert time_vector.ndim == 1, "time_vector should be a 1D array"

        if time_vector is None:
            assert sampling_frequency is not None, "Pass either 'sampling_frequency' or 'time_vector'"

        self.sampling_frequency = sampling_frequency
        self.t_start = t_start
        self.time_vector = time_vector

        BaseSegment.__init__(self)

    def get_times(self):
        if self.time_vector is not None:
            if isinstance(self.time_vector, np.ndarray):
                return self.time_vector
            else:
                return np.array(self.time_vector)
        else:
            time_vector = np.arange(self.get_num_samples(), dtype="float64")
            time_vector /= self.sampling_frequency
            if self.t_start is not None:
                time_vector += self.t_start
            return time_vector

    def get_times_kwargs(self) -> dict:
        """
        Retrieves the timing attributes characterizing a RecordingSegment

        Returns
        -------
        dict
            A dictionary containing the following key-value pairs:

            - "sampling_frequency" : The sampling frequency of the RecordingSegment.
            - "t_start" : The start time of the RecordingSegment.
            - "time_vector" : The time vector of the RecordingSegment.

        Notes
        -----
        The keys are always present, but the values may be None.
        """
        time_kwargs = dict(
            sampling_frequency=self.sampling_frequency, t_start=self.t_start, time_vector=self.time_vector
        )
        return time_kwargs

    def sample_index_to_time(self, sample_ind):
        """
        Transform sample index into time in seconds
        """
        if self.time_vector is None:
            time_s = sample_ind / self.sampling_frequency
            if self.t_start is not None:
                time_s += self.t_start
        else:
            time_s = self.time_vector[sample_ind]
        return time_s

    def time_to_sample_index(self, time_s):
        """
        Transform time in seconds into sample index
        """
        if self.time_vector is None:
            if self.t_start is None:
                sample_index = time_s * self.sampling_frequency
            else:
                sample_index = (time_s - self.t_start) * self.sampling_frequency
        else:
            sample_index = np.searchsorted(self.time_vector, time_s, side="right") - 1
        return int(sample_index)

    def get_num_samples(self) -> int:
        """Returns the number of samples in this signal segment

        Returns:
            SampleIndex : Number of samples in the signal segment
        """
        # must be implemented in subclass
        raise NotImplementedError

    def get_traces(
        self,
        start_frame: int | None = None,
        end_frame: int | None = None,
        channel_indices: list | np.array | tuple | None = None,
    ) -> np.ndarray:
        """
        Return the raw traces, optionally for a subset of samples and/or channels

        Parameters
        ----------
        start_frame : int | None, default: None
            start sample index, or zero if None
        end_frame : int | None, default: None
            end_sample, or number of samples if None
        channel_indices : list | np.array | tuple | None, default: None
            Indices of channels to return, or all channels if None

        Returns
        -------
        traces : np.ndarray
            Array of traces, num_samples x num_channels
        """
        # must be implemented in subclass
        raise NotImplementedError<|MERGE_RESOLUTION|>--- conflicted
+++ resolved
@@ -45,13 +45,9 @@
         self.annotate(is_filtered=False)
 
     def __repr__(self):
-<<<<<<< HEAD
 
         class_name = self.__class__.__name__
         name_to_display = class_name
-=======
-        extractor_name = self.__class__.__name__
->>>>>>> a3c4c8f3
         num_segments = self.get_num_segments()
 
         txt = self._repr_header()
