from __future__ import annotations

import numpy as np

from spikeinterface.core.sortinganalyzer import register_result_extension, AnalyzerExtension

try:
    import numba

    HAVE_NUMBA = True
except ModuleNotFoundError as err:
    HAVE_NUMBA = False


class ComputeISIHistograms(AnalyzerExtension):
    """Compute ISI histograms.

    Parameters
    ----------
    sorting_analyzer: SortingAnalyzer
        A SortingAnalyzer object
    window_ms : float, default: 50
        The window in ms
    bin_ms : float, default: 1
        The bin size in ms
    method : "auto" | "numpy" | "numba", default: "auto"
        . If "auto" and numba is installed, numba is used, otherwise numpy is used

    Returns
    -------
    isi_histograms : np.array
        IDI_histograms with shape (num_units, num_bins)
    bins :  np.array
        The bin edges in ms
    """

    extension_name = "isi_histograms"
    depend_on = []
    need_recording = False
    use_nodepipeline = False
    need_job_kwargs = False

    def __init__(self, sorting_analyzer):
        AnalyzerExtension.__init__(self, sorting_analyzer)

    def _set_params(self, window_ms: float = 50.0, bin_ms: float = 1.0, method: str = "auto"):
        params = dict(window_ms=window_ms, bin_ms=bin_ms, method=method)

        return params

    def _select_extension_data(self, unit_ids):
        # filter metrics dataframe
        unit_indices = self.sorting_analyzer.sorting.ids_to_indices(unit_ids)
        new_isi_hists = self.data["isi_histograms"][unit_indices, :]
        new_bins = self.data["bins"]
        new_extension_data = dict(isi_histograms=new_isi_hists, bins=new_bins)
        return new_extension_data

    def _run(self):
        isi_histograms, bins = _compute_isi_histograms(self.sorting_analyzer.sorting, **self.params)
        self.data["isi_histograms"] = isi_histograms
        self.data["bins"] = bins

    def _get_data(self):
        return self.data["isi_histograms"], self.data["bins"]


register_result_extension(ComputeISIHistograms)
compute_isi_histograms = ComputeISIHistograms.function_factory()


def _compute_isi_histograms(sorting, window_ms: float = 50.0, bin_ms: float = 1.0, method: str = "auto"):
    """
    Computes the Inter-Spike Intervals histogram for all
    the units inside the given sorting.
    """

    assert method in ("auto", "numba", "numpy")

    if method == "auto":
        method = "numba" if HAVE_NUMBA else "numpy"

    if method == "numpy":
        return compute_isi_histograms_numpy(sorting, window_ms, bin_ms)
    if method == "numba":
        return compute_isi_histograms_numba(sorting, window_ms, bin_ms)


# LOW-LEVEL IMPLEMENTATIONS
def compute_isi_histograms_numpy(sorting, window_ms: float = 50.0, bin_ms: float = 1.0):
    """
    Computes the Inter-Spike Intervals histogram for all
    the units inside the given sorting.

    This is a very standard numpy implementation, nothing fancy.

    Implementation: Aurélien Wyngaard
    """
    fs = sorting.get_sampling_frequency()
    num_units = len(sorting.unit_ids)
    assert bin_ms * 1e-3 >= 1 / fs, f"bin size must be larger than the sampling period {1e3 / fs}"
    assert bin_ms <= window_ms
    window_size = int(round(fs * window_ms * 1e-3))
    bin_size = int(round(fs * bin_ms * 1e-3))
    window_size -= window_size % bin_size
    bins = np.arange(0, window_size + bin_size, bin_size)  # * 1e3 / fs
    ISIs = np.zeros((num_units, len(bins) - 1), dtype=np.int64)

    # TODO: There might be a better way than a double for loop?
    for i, unit_id in enumerate(sorting.unit_ids):
        for seg_index in range(sorting.get_num_segments()):
            spike_train = sorting.get_unit_spike_train(unit_id, segment_index=seg_index)
            ISI = np.histogram(np.diff(spike_train), bins=bins)[0]
            ISIs[i] += ISI

    return ISIs, bins * 1e3 / fs


def compute_isi_histograms_numba(sorting, window_ms: float = 50.0, bin_ms: float = 1.0):
    """
    Computes the Inter-Spike Intervals histogram for all
    the units inside the given sorting.

    This is a "brute force" method using compiled code (numba)
    to accelerate the computation.

    Implementation: Aurélien Wyngaard
    """

    assert HAVE_NUMBA
    fs = sorting.get_sampling_frequency()
    assert bin_ms * 1e-3 >= 1 / fs, f"the bin_ms must be larger than the sampling period: {1e3 / fs}"
    assert bin_ms <= window_ms
    num_units = len(sorting.unit_ids)

    window_size = int(round(fs * window_ms * 1e-3))
    bin_size = int(round(fs * bin_ms * 1e-3))
    window_size -= window_size % bin_size

<<<<<<< HEAD
    bins = np.arange(0, window_size + bin_size, bin_size, dtype=np.int64)  # * 1e3 / fs
=======
    bins = np.arange(0, window_size + bin_size, bin_size, dtype=np.int64)
>>>>>>> 74bb4f23
    spikes = sorting.to_spike_vector(concatenated=False)

    ISIs = np.zeros((num_units, len(bins) - 1), dtype=np.int64)

    for seg_index in range(sorting.get_num_segments()):
        spike_times = spikes[seg_index]["sample_index"].astype(np.int64)
        spike_labels = spikes[seg_index]["unit_index"].astype(np.int32)

        print("hey!")

        _compute_isi_histograms_numba(
            ISIs,
            spike_times,
            spike_labels,
            bins,
        )

    return ISIs, bins * 1e3 / fs


if HAVE_NUMBA:

    @numba.jit(
        (numba.int64[:, ::1], numba.int64[::1], numba.int32[::1], numba.int64[::1]),
        nopython=True,
        nogil=True,
        cache=True,
    )
    def _compute_isi_histograms_numba(ISIs, spike_trains, spike_clusters, bins):
        n_units = ISIs.shape[0]

        units_loop = numba.prange(n_units) if n_units > 300 else range(n_units)
        for i in units_loop:
            spike_train = spike_trains[spike_clusters == i]
            ISIs[i] += np.histogram(np.diff(spike_train), bins=bins)[0]<|MERGE_RESOLUTION|>--- conflicted
+++ resolved
@@ -137,11 +137,8 @@
     bin_size = int(round(fs * bin_ms * 1e-3))
     window_size -= window_size % bin_size
 
-<<<<<<< HEAD
-    bins = np.arange(0, window_size + bin_size, bin_size, dtype=np.int64)  # * 1e3 / fs
-=======
     bins = np.arange(0, window_size + bin_size, bin_size, dtype=np.int64)
->>>>>>> 74bb4f23
+
     spikes = sorting.to_spike_vector(concatenated=False)
 
     ISIs = np.zeros((num_units, len(bins) - 1), dtype=np.int64)
