--- conflicted
+++ resolved
@@ -99,7 +99,6 @@
         spike_retriever_node = SpikeRetriever(
             recording, sorting, channel_from_template=True, extremum_channel_inds=extremum_channels_indices
         )
-<<<<<<< HEAD
         spike_amplitudes_node = SpikeAmplitudeNode(
             recording,
             parents=[spike_retriever_node],
@@ -109,141 +108,6 @@
         )
         nodes = [spike_retriever_node, spike_amplitudes_node]
         return nodes
-=======
-        out = processor.run()
-        amps, segments = zip(*out)
-        amps = np.concatenate(amps)
-        segments = np.concatenate(segments)
-
-        for segment_index in range(recording.get_num_segments()):
-            mask = segments == segment_index
-            amps_seg = amps[mask]
-            self._extension_data[f"amplitude_segment_{segment_index}"] = amps_seg
-
-    def get_data(self, outputs="concatenated"):
-        """
-        Get computed spike amplitudes.
-
-        Parameters
-        ----------
-        outputs : "concatenated" | "by_unit", default: "concatenated"
-            The output format
-
-        Returns
-        -------
-        spike_amplitudes : np.array or dict
-            The spike amplitudes as an array (outputs="concatenated") or
-            as a dict with units as key and spike amplitudes as values.
-        """
-        we = self.waveform_extractor
-        sorting = we.sorting
-
-        if outputs == "concatenated":
-            amplitudes = []
-            for segment_index in range(we.get_num_segments()):
-                amplitudes.append(self._extension_data[f"amplitude_segment_{segment_index}"])
-            return amplitudes
-        elif outputs == "by_unit":
-            all_spikes = sorting.to_spike_vector(concatenated=False)
-
-            amplitudes_by_unit = []
-            for segment_index in range(we.get_num_segments()):
-                amplitudes_by_unit.append({})
-                for unit_index, unit_id in enumerate(sorting.unit_ids):
-                    spike_labels = all_spikes[segment_index]["unit_index"]
-                    mask = spike_labels == unit_index
-                    amps = self._extension_data[f"amplitude_segment_{segment_index}"][mask]
-                    amplitudes_by_unit[segment_index][unit_id] = amps
-            return amplitudes_by_unit
-
-    @staticmethod
-    def get_extension_function():
-        return compute_spike_amplitudes
-
-
-WaveformExtractor.register_extension(SpikeAmplitudesCalculator)
-
-
-def compute_spike_amplitudes(
-    waveform_extractor, load_if_exists=False, peak_sign="neg", return_scaled=True, outputs="concatenated", **job_kwargs
-):
-    """
-    Computes the spike amplitudes from a WaveformExtractor.
-
-    1. The waveform extractor is used to determine the max channel per unit.
-    2. Then a "peak_shift" is estimated because for some sorters the spike index is not always at the
-       peak.
-    3. Amplitudes are extracted in chunks (parallel or not)
-
-    Parameters
-    ----------
-    waveform_extractor: WaveformExtractor
-        The waveform extractor object
-    load_if_exists : bool, default: False
-        Whether to load precomputed spike amplitudes, if they already exist.
-    peak_sign: "neg" | "pos" | "both", default: "neg
-        The sign to compute maximum channel
-    return_scaled: bool, deafult: True
-        If True and recording has gain_to_uV/offset_to_uV properties, amplitudes are converted to uV.
-    outputs: "concatenated" | "by_unit", default: "concatenated"
-        How the output should be returned
-    {}
-
-    Returns
-    -------
-    amplitudes: np.array or list of dict
-        The spike amplitudes.
-            - If "concatenated" all amplitudes for all spikes and all units are concatenated
-            - If "by_unit", amplitudes are returned as a list (for segments) of dictionaries (for units)
-    """
-    if load_if_exists and waveform_extractor.has_extension(SpikeAmplitudesCalculator.extension_name):
-        sac = waveform_extractor.load_extension(SpikeAmplitudesCalculator.extension_name)
-    else:
-        sac = SpikeAmplitudesCalculator(waveform_extractor)
-        sac.set_params(peak_sign=peak_sign, return_scaled=return_scaled)
-        sac.run(**job_kwargs)
-
-    amps = sac.get_data(outputs=outputs)
-    return amps
-
-
-compute_spike_amplitudes.__doc__.format(_shared_job_kwargs_doc)
-
-
-def _init_worker_spike_amplitudes(recording, sorting, extremum_channels_index, peak_shifts, return_scaled):
-    worker_ctx = {}
-    worker_ctx["recording"] = recording
-    worker_ctx["sorting"] = sorting
-    worker_ctx["return_scaled"] = return_scaled
-    worker_ctx["peak_shifts"] = peak_shifts
-    worker_ctx["min_shift"] = np.min(peak_shifts)
-    worker_ctx["max_shifts"] = np.max(peak_shifts)
-
-    worker_ctx["all_spikes"] = sorting.to_spike_vector(concatenated=False)
-    worker_ctx["extremum_channels_index"] = extremum_channels_index
-
-    return worker_ctx
-
-
-def _spike_amplitudes_chunk(segment_index, start_frame, end_frame, worker_ctx):
-    # recover variables of the worker
-    all_spikes = worker_ctx["all_spikes"]
-    recording = worker_ctx["recording"]
-    return_scaled = worker_ctx["return_scaled"]
-    peak_shifts = worker_ctx["peak_shifts"]
-
-    seg_size = recording.get_num_samples(segment_index=segment_index)
-
-    spike_times = all_spikes[segment_index]["sample_index"]
-    spike_labels = all_spikes[segment_index]["unit_index"]
-
-    d = np.diff(spike_times)
-    assert np.all(d >= 0)
-
-    i0, i1 = np.searchsorted(spike_times, [start_frame, end_frame])
-    n_spikes = i1 - i0
-    amplitudes = np.zeros(n_spikes, dtype=recording.get_dtype())
->>>>>>> 35e5c00c
 
     def _run(self, **job_kwargs):
         # TODO later gather to disk when format="binary_folder"
