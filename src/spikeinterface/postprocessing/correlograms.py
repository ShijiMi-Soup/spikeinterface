from __future__ import annotations
import math
import warnings
import numpy as np
from spikeinterface.core.sortingresult import register_result_extension, ResultExtension

try:
    import numba

    HAVE_NUMBA = True
except ModuleNotFoundError as err:
    HAVE_NUMBA = False


class ComputeCorrelograms(ResultExtension):
    """
    Compute auto and cross correlograms.

    Parameters
    ----------
    sorting_result: SortingResult
        A SortingResult object
    window_ms : float, default: 100.0
        The window in ms
    bin_ms : float, default: 5
        The bin size in ms
    method : "auto" | "numpy" | "numba", default: "auto"
         If "auto" and numba is installed, numba is used, otherwise numpy is used

    Returns
    -------
    ccgs : np.array
        Correlograms with shape (num_units, num_units, num_bins)
        The diagonal of ccgs is the auto correlogram.
        ccgs[A, B, :] is the symetrie of ccgs[B, A, :]
        ccgs[A, B, :] have to be read as the histogram of spiketimesA - spiketimesB
    bins :  np.array
        The bin edges in ms

    Returns
        -------
        isi_histograms : np.array
            2D array with ISI histograms (num_units, num_bins)
        bins : np.array
            1D array with bins in ms
        
    """
    extension_name = "correlograms"
    depend_on = []
    need_recording = False
    use_nodepipeline = False
    need_job_kwargs = False

    def __init__(self, sorting_result):
        ResultExtension.__init__(self, sorting_result)

    def _set_params(self, window_ms: float = 100.0, bin_ms: float = 5.0, method: str = "auto"):
        params = dict(window_ms=window_ms, bin_ms=bin_ms, method=method)

        return params

    def _select_extension_data(self, unit_ids):
        # filter metrics dataframe
        unit_indices = self.sorting_result.sorting.ids_to_indices(unit_ids)
        new_ccgs = self.data["ccgs"][unit_indices][:, unit_indices]
        new_bins = self.data["bins"]
        new_data = dict(ccgs=new_ccgs, bins=new_bins)
        return new_data

    def _run(self):
        ccgs, bins = _compute_correlograms(self.sorting_result.sorting, **self.params)
        self.data["ccgs"] = ccgs
        self.data["bins"] = bins

    def _get_data(self):
        return self.data["ccgs"], self.data["bins"]


register_result_extension(ComputeCorrelograms)
compute_correlograms = ComputeCorrelograms.function_factory()


def _make_bins(sorting, window_ms, bin_ms):
    fs = sorting.sampling_frequency

    window_size = int(round(fs * window_ms / 2 * 1e-3))
    bin_size = int(round(fs * bin_ms * 1e-3))
    window_size -= window_size % bin_size
    num_bins = 2 * int(window_size / bin_size)
    assert num_bins >= 1

    bins = np.arange(-window_size, window_size + bin_size, bin_size) * 1e3 / fs

    return bins, window_size, bin_size


def compute_autocorrelogram_from_spiketrain(spike_times, window_size, bin_size):
    """
    Computes the auto-correlogram from a given spike train.

    This implementation only works if you have numba installed, to accelerate the
    computation time.

    Parameters
    ----------
    spike_times: np.ndarray
        The ordered spike train to compute the auto-correlogram.
    window_size: int
        Compute the auto-correlogram between -window_size and +window_size (in sampling time).
    bin_size: int
        Size of a bin (in sampling time).
    Returns
    -------
    tuple (auto_corr, bins)
    auto_corr: np.ndarray[int64]
        The computed auto-correlogram.
    """
    assert HAVE_NUMBA
    return _compute_autocorr_numba(spike_times.astype(np.int64), window_size, bin_size)


def compute_crosscorrelogram_from_spiketrain(spike_times1, spike_times2, window_size, bin_size):
    """
    Computes the cros-correlogram between two given spike trains.

    This implementation only works if you have numba installed, to accelerate the
    computation time.

    Parameters
    ----------
    spike_times1: np.ndarray
        The ordered spike train to compare against the second one.
    spike_times2: np.ndarray
        The ordered spike train that serves as a reference for the cross-correlogram.
    window_size: int
        Compute the auto-correlogram between -window_size and +window_size (in sampling time).
    bin_size: int
        Size of a bin (in sampling time).

    Returns
    -------
    tuple (auto_corr, bins)
    auto_corr: np.ndarray[int64]
        The computed auto-correlogram.
    """
    assert HAVE_NUMBA
    return _compute_crosscorr_numba(spike_times1.astype(np.int64), spike_times2.astype(np.int64), window_size, bin_size)


<<<<<<< HEAD
# def compute_correlograms(
#     waveform_or_sorting_extractor,
#     load_if_exists=False,
#     window_ms: float = 50.0,
#     bin_ms: float = 1.0,
#     method: str = "auto",
# ):
#     """Compute auto and cross correlograms.

#     Parameters
#     ----------
#     waveform_or_sorting_extractor : WaveformExtractor or BaseSorting
#         If WaveformExtractor, the correlograms are saved as WaveformExtensions
#     load_if_exists : bool, default: False
#         Whether to load precomputed crosscorrelograms, if they already exist
#     window_ms : float, default: 100.0
#         The window in ms
#     bin_ms : float, default: 5
#         The bin size in ms
#     method : "auto" | "numpy" | "numba", default: "auto"
#          If "auto" and numba is installed, numba is used, otherwise numpy is used

#     Returns
#     -------
#     ccgs : np.array
#         Correlograms with shape (num_units, num_units, num_bins)
#         The diagonal of ccgs is the auto correlogram.
#         ccgs[A, B, :] is the symetrie of ccgs[B, A, :]
#         ccgs[A, B, :] have to be read as the histogram of spiketimesA - spiketimesB
#     bins :  np.array
#         The bin edges in ms
#     """
#     if isinstance(waveform_or_sorting_extractor, WaveformExtractor):
#         if load_if_exists and waveform_or_sorting_extractor.is_extension(CorrelogramsCalculator.extension_name):
#             ccc = waveform_or_sorting_extractor.load_extension(CorrelogramsCalculator.extension_name)
#         else:
#             ccc = CorrelogramsCalculator(waveform_or_sorting_extractor)
#             ccc.set_params(window_ms=window_ms, bin_ms=bin_ms, method=method)
#             ccc.run()
#         ccgs, bins = ccc.get_data()
#         return ccgs, bins
#     else:
#         return _compute_correlograms(waveform_or_sorting_extractor, window_ms=window_ms, bin_ms=bin_ms, method=method)
=======
def compute_correlograms(
    waveform_or_sorting_extractor,
    load_if_exists=False,
    window_ms: float = 50.0,
    bin_ms: float = 1.0,
    method: "auto" | "numpy" | "numba" = "auto",
):
    """Compute auto and cross correlograms.

    Parameters
    ----------
    waveform_or_sorting_extractor : WaveformExtractor or BaseSorting
        If WaveformExtractor, the correlograms are saved as WaveformExtensions
    load_if_exists : bool, default: False
        Whether to load precomputed crosscorrelograms, if they already exist
    window_ms : float, default: 100.0
        The window in ms
    bin_ms : float, default: 5
        The bin size in ms
    method : "auto" | "numpy" | "numba", default: "auto"
         If "auto" and numba is installed, numba is used, otherwise numpy is used

    Returns
    -------
    ccgs : np.array
        Correlograms with shape (num_units, num_units, num_bins)
        The diagonal of ccgs is the auto correlogram.
        ccgs[A, B, :] is the symmetry of ccgs[B, A, :]
        ccgs[A, B, :] have to be read as the histogram of spiketimesA - spiketimesB
    bins :  np.array
        The bin edges in ms
    """
    if isinstance(waveform_or_sorting_extractor, WaveformExtractor):
        if load_if_exists and waveform_or_sorting_extractor.is_extension(CorrelogramsCalculator.extension_name):
            ccc = waveform_or_sorting_extractor.load_extension(CorrelogramsCalculator.extension_name)
        else:
            ccc = CorrelogramsCalculator(waveform_or_sorting_extractor)
            ccc.set_params(window_ms=window_ms, bin_ms=bin_ms, method=method)
            ccc.run()
        ccgs, bins = ccc.get_data()
        return ccgs, bins
    else:
        return _compute_correlograms(waveform_or_sorting_extractor, window_ms=window_ms, bin_ms=bin_ms, method=method)
>>>>>>> 35e5c00c


def _compute_correlograms(sorting, window_ms, bin_ms, method="auto"):
    """
    Computes several cross-correlogram in one course from several clusters.
    """
    assert method in ("auto", "numba", "numpy")

    if method == "auto":
        method = "numba" if HAVE_NUMBA else "numpy"

    bins, window_size, bin_size = _make_bins(sorting, window_ms, bin_ms)

    if method == "numpy":
        correlograms = compute_correlograms_numpy(sorting, window_size, bin_size)
    if method == "numba":
        correlograms = compute_correlograms_numba(sorting, window_size, bin_size)

    return correlograms, bins


# LOW-LEVEL IMPLEMENTATIONS
def compute_correlograms_numpy(sorting, window_size, bin_size):
    """
    Computes cross-correlograms for all units in a sorting object.

    This very elegant implementation is copied from phy package written by Cyrille Rossant.
    https://github.com/cortex-lab/phylib/blob/master/phylib/stats/ccg.py

    The main modification is way the positive and negative are handled explicitly
    for rounding reasons.

    Other slight modifications have been made to fit the SpikeInterface
    data model (e.g. adding the ability to handle multiple segments).

    Adaptation: Samuel Garcia
    """
    num_seg = sorting.get_num_segments()
    num_units = len(sorting.unit_ids)
    spikes = sorting.to_spike_vector(concatenated=False)

    num_half_bins = int(window_size // bin_size)
    num_bins = int(2 * num_half_bins)

    correlograms = np.zeros((num_units, num_units, num_bins), dtype="int64")

    for seg_index in range(num_seg):
        spike_times = spikes[seg_index]["sample_index"]
        spike_labels = spikes[seg_index]["unit_index"]

        c0 = correlogram_for_one_segment(spike_times, spike_labels, window_size, bin_size)

        correlograms += c0

    return correlograms


def correlogram_for_one_segment(spike_times, spike_labels, window_size, bin_size):
    """
    Called by compute_correlograms_numpy
    """

    num_half_bins = int(window_size // bin_size)
    num_bins = int(2 * num_half_bins)
    num_units = len(np.unique(spike_labels))

    correlograms = np.zeros((num_units, num_units, num_bins), dtype="int64")

    # At a given shift, the mask precises which spikes have matching spikes
    # within the correlogram time window.
    mask = np.ones_like(spike_times, dtype="bool")

    # The loop continues as long as there is at least one spike with
    # a matching spike.
    shift = 1
    while mask[:-shift].any():
        # Number of time samples between spike i and spike i+shift.
        spike_diff = spike_times[shift:] - spike_times[:-shift]

        for sign in (-1, 1):
            # Binarize the delays between spike i and spike i+shift for negative and positive
            # the operator // is np.floor_divide
            spike_diff_b = (spike_diff * sign) // bin_size

            # Spikes with no matching spikes are masked.
            if sign == -1:
                mask[:-shift][spike_diff_b < -num_half_bins] = False
            else:
                mask[:-shift][spike_diff_b >= num_half_bins] = False

            m = mask[:-shift]

            # Find the indices in the raveled correlograms array that need
            # to be incremented, taking into account the spike clusters.
            if sign == 1:
                indices = np.ravel_multi_index(
                    (spike_labels[+shift:][m], spike_labels[:-shift][m], spike_diff_b[m] + num_half_bins),
                    correlograms.shape,
                )
            else:
                indices = np.ravel_multi_index(
                    (spike_labels[:-shift][m], spike_labels[+shift:][m], spike_diff_b[m] + num_half_bins),
                    correlograms.shape,
                )

            # Increment the matching spikes in the correlograms array.
            bbins = np.bincount(indices)
            correlograms.ravel()[: len(bbins)] += bbins

        shift += 1

    return correlograms


def compute_correlograms_numba(sorting, window_size, bin_size):
    """
    Computes several cross-correlogram in one course
    from several cluster.

    This is a "brute force" method using compiled code (numba)
    to accelerate the computation.

    Implementation: Aurélien Wyngaard
    """

    assert HAVE_NUMBA, "numba version of this function requires installation of numba"

    num_bins = 2 * int(window_size / bin_size)
    num_units = len(sorting.unit_ids)
    spikes = sorting.to_spike_vector(concatenated=False)
    correlograms = np.zeros((num_units, num_units, num_bins), dtype=np.int64)

    for seg_index in range(sorting.get_num_segments()):
        spike_times = spikes[seg_index]["sample_index"]
        spike_labels = spikes[seg_index]["unit_index"]

        _compute_correlograms_numba(
            correlograms, spike_times.astype(np.int64), spike_labels.astype(np.int32), window_size, bin_size
        )

    return correlograms


if HAVE_NUMBA:

    @numba.jit((numba.int64[::1], numba.int32, numba.int32), nopython=True, nogil=True, cache=True)
    def _compute_autocorr_numba(spike_times, window_size, bin_size):
        num_half_bins = window_size // bin_size
        num_bins = 2 * num_half_bins

        auto_corr = np.zeros(num_bins, dtype=np.int64)

        for i in range(len(spike_times)):
            for j in range(i + 1, len(spike_times)):
                diff = spike_times[j] - spike_times[i]

                if diff > window_size:
                    break

                bin = int(math.floor(diff / bin_size))
                # ~ auto_corr[num_bins//2 - bin - 1] += 1
                auto_corr[num_half_bins + bin] += 1
                # ~ print(diff, bin, num_half_bins + bin)

                bin = int(math.floor(-diff / bin_size))
                auto_corr[num_half_bins + bin] += 1
                # ~ print(diff, bin, num_half_bins + bin)

        return auto_corr

    @numba.jit((numba.int64[::1], numba.int64[::1], numba.int32, numba.int32), nopython=True, nogil=True, cache=True)
    def _compute_crosscorr_numba(spike_times1, spike_times2, window_size, bin_size):
        num_half_bins = window_size // bin_size
        num_bins = 2 * num_half_bins

        cross_corr = np.zeros(num_bins, dtype=np.int64)

        start_j = 0
        for i in range(len(spike_times1)):
            for j in range(start_j, len(spike_times2)):
                diff = spike_times1[i] - spike_times2[j]

                if diff >= window_size:
                    start_j += 1
                    continue
                if diff < -window_size:
                    break

                bin = int(math.floor(diff / bin_size))
                # ~ bin = diff // bin_size
                cross_corr[num_half_bins + bin] += 1
                # ~ print(diff, bin, num_half_bins + bin)

        return cross_corr

    @numba.jit(
        (numba.int64[:, :, ::1], numba.int64[::1], numba.int32[::1], numba.int32, numba.int32),
        nopython=True,
        nogil=True,
        cache=True,
        parallel=True,
    )
    def _compute_correlograms_numba(correlograms, spike_times, spike_labels, window_size, bin_size):
        n_units = correlograms.shape[0]

        for i in numba.prange(n_units):
            # ~ for i in range(n_units):
            spike_times1 = spike_times[spike_labels == i]

            for j in range(i, n_units):
                spike_times2 = spike_times[spike_labels == j]

                if i == j:
                    correlograms[i, j, :] += _compute_autocorr_numba(spike_times1, window_size, bin_size)
                else:
                    cc = _compute_crosscorr_numba(spike_times1, spike_times2, window_size, bin_size)
                    correlograms[i, j, :] += cc
                    correlograms[j, i, :] += cc[::-1]<|MERGE_RESOLUTION|>--- conflicted
+++ resolved
@@ -147,7 +147,6 @@
     return _compute_crosscorr_numba(spike_times1.astype(np.int64), spike_times2.astype(np.int64), window_size, bin_size)
 
 
-<<<<<<< HEAD
 # def compute_correlograms(
 #     waveform_or_sorting_extractor,
 #     load_if_exists=False,
@@ -191,51 +190,6 @@
 #         return ccgs, bins
 #     else:
 #         return _compute_correlograms(waveform_or_sorting_extractor, window_ms=window_ms, bin_ms=bin_ms, method=method)
-=======
-def compute_correlograms(
-    waveform_or_sorting_extractor,
-    load_if_exists=False,
-    window_ms: float = 50.0,
-    bin_ms: float = 1.0,
-    method: "auto" | "numpy" | "numba" = "auto",
-):
-    """Compute auto and cross correlograms.
-
-    Parameters
-    ----------
-    waveform_or_sorting_extractor : WaveformExtractor or BaseSorting
-        If WaveformExtractor, the correlograms are saved as WaveformExtensions
-    load_if_exists : bool, default: False
-        Whether to load precomputed crosscorrelograms, if they already exist
-    window_ms : float, default: 100.0
-        The window in ms
-    bin_ms : float, default: 5
-        The bin size in ms
-    method : "auto" | "numpy" | "numba", default: "auto"
-         If "auto" and numba is installed, numba is used, otherwise numpy is used
-
-    Returns
-    -------
-    ccgs : np.array
-        Correlograms with shape (num_units, num_units, num_bins)
-        The diagonal of ccgs is the auto correlogram.
-        ccgs[A, B, :] is the symmetry of ccgs[B, A, :]
-        ccgs[A, B, :] have to be read as the histogram of spiketimesA - spiketimesB
-    bins :  np.array
-        The bin edges in ms
-    """
-    if isinstance(waveform_or_sorting_extractor, WaveformExtractor):
-        if load_if_exists and waveform_or_sorting_extractor.is_extension(CorrelogramsCalculator.extension_name):
-            ccc = waveform_or_sorting_extractor.load_extension(CorrelogramsCalculator.extension_name)
-        else:
-            ccc = CorrelogramsCalculator(waveform_or_sorting_extractor)
-            ccc.set_params(window_ms=window_ms, bin_ms=bin_ms, method=method)
-            ccc.run()
-        ccgs, bins = ccc.get_data()
-        return ccgs, bins
-    else:
-        return _compute_correlograms(waveform_or_sorting_extractor, window_ms=window_ms, bin_ms=bin_ms, method=method)
->>>>>>> 35e5c00c
 
 
 def _compute_correlograms(sorting, window_ms, bin_ms, method="auto"):
