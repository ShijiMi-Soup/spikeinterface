"""
This replace the previous `GroundTruthStudy`
"""

import numpy as np
from spikeinterface.core import NumpySorting, create_sorting_analyzer
from .benchmark_base import Benchmark, BenchmarkStudy, MixinStudyUnitCount
from spikeinterface.sorters import run_sorter
from spikeinterface.comparison import compare_multiple_sorters

from spikeinterface.benchmark import analyse_residual


# TODO later integrate CollisionGTComparison optionally in this class.


class SorterBenchmarkWithoutGroundTruth(Benchmark):
    def __init__(self, recording, gt_sorting, params, sorter_folder):
        self.recording = recording
        self.gt_sorting = gt_sorting
        self.params = params
        self.sorter_folder = sorter_folder
        self.result = {}

    def run(self):
        # run one sorter sorter_name is must be in params
        raw_sorting = run_sorter(recording=self.recording, folder=self.sorter_folder, **self.params)
        sorting = NumpySorting.from_sorting(raw_sorting)
        self.result = {"sorting": sorting}

    def compute_result(self, residulal_peak_threshold=6, **job_kwargs):

        sorting = self.result["sorting"]
        analyzer = create_sorting_analyzer(sorting, self.recording, sparse=True, format="memory", **job_kwargs)
        analyzer.compute("random_spikes")
        analyzer.compute("templates")
        analyzer.compute("noise_levels")
        analyzer.compute({"spike_amplitudes": {}, "amplitude_scalings": {"handle_collisions": False}}, **job_kwargs)

        analyzer.compute("quality_metrics", **job_kwargs)

        residual, peaks = analyse_residual(
            analyzer,
            detect_peaks_kwargs=dict(
                method="locally_exclusive",
                peak_sign="neg",
                detect_threshold=residulal_peak_threshold,
            ),
            **job_kwargs,
        )

        self.result["sorter_analyzer"] = analyzer
        self.result["peaks_from_residual"] = peaks

    _run_key_saved = [
        ("sorting", "sorting"),
    ]
    _result_key_saved = [
        # note that this multi_comp is the same accros benchmark (cases)
        ("multi_comp", "pickle"),
        ("sorter_analyzer", "sorting_analyzer"),
        ("peaks_from_residual", "npy"),
    ]


class SorterStudyWithoutGroundTruth(BenchmarkStudy):
    """
    This class is an alternative to SorterStudy when the dataset do not have groundtruth.

    This is mainly base on the residual analysis.
    """

    benchmark_class = SorterBenchmarkWithoutGroundTruth

    def create_benchmark(self, key):
        dataset_key = self.cases[key]["dataset"]
        recording, gt_sorting = self.datasets[dataset_key]
        params = self.cases[key]["params"]
        sorter_folder = self.folder / "sorters" / self.key_to_str(key)
        benchmark = SorterBenchmarkWithoutGroundTruth(recording, gt_sorting, params, sorter_folder)
        return benchmark

    def _get_comparison_groups(self):
        # multicomparison are done on all cases sharing the same dataset key.
        case_keys = list(self.cases.keys())
        groups = {}
        for case_key in case_keys:
            data_key = self.cases[case_key]["dataset"]
            if data_key not in groups:
                groups[data_key] = []
            groups[data_key].append(case_key)
        return groups

    def compute_results(
        self, case_keys=None, verbose=False, delta_time=0.4, match_score=0.5, chance_score=0.1, **result_params
    ):
        # Here we need a hack because the results is not computed case by case but all at once

        assert case_keys is None, "SorterStudyWithoutGroundTruth do not permit compute_results for sub cases"

        # allways the full list
        case_keys = list(self.cases.keys())

        # First : this do the case by case internally SorterBenchmarkWithoutGroundTruth.compute_result()
        BenchmarkStudy.compute_results(self, case_keys=case_keys, verbose=verbose, **result_params)

        # Then we need to compute the multicomparison for case that have the same dataset key.
        groups = self._get_comparison_groups()

        for data_key, group in groups.items():

            sorting_list = [self.get_result(key)["sorting"] for key in group]
            name_list = [key for key in group]
            multi_comp = compare_multiple_sorters(
                sorting_list,
                name_list=name_list,
                delta_time=delta_time,
                match_score=0.5,
                chance_score=0.1,
                agreement_method="count",
                n_jobs=-1,
                spiketrain_mode="union",
                verbose=verbose,
                do_matching=True,
            )
            # and then the same multi comp is stored for each case_key
            for key in case_keys:
                benchmark = self.benchmarks[key]
                benchmark.result["multi_comp"] = multi_comp
                benchmark.save_result(self.folder / "results" / self.key_to_str(key))

    def plot_residual_peak_amplitudes(self, figsize=None):
        import matplotlib.pyplot as plt

        groups = self._get_comparison_groups()
        colors = self.get_colors()

        for data_key, group in groups.items():
            fig, ax = plt.subplots(figsize=figsize)

            lim0, lim1 = np.inf, -np.inf

            for key in group:
                peaks = self.get_result(key)["peaks_from_residual"]

                lim0 = min(lim0, np.min(peaks["amplitude"]))
                lim1 = max(lim1, np.max(peaks["amplitude"]))

            bins = np.linspace(lim0, lim1, 200)
            if lim1 < 0:
                lim1 = 0
            if lim0 > 0:
                lim0 = 0

            for key in group:
                peaks = self.get_result(key)["peaks_from_residual"]
                print(peaks.size)
                print()
                count, bins = np.histogram(peaks["amplitude"], bins=bins)
                ax.plot(bins[:-1], count, color=colors[key], label=self.cases[key]["label"])

            ax.legend()
<<<<<<< HEAD
    
=======

>>>>>>> 53cfbcc2
    # def plot_quality_metrics_comparison_on_agreement(self, qm_name='rp_contamination', figsize=None):
    #     import matplotlib.pyplot as plt

    #     groups = self._get_comparison_groups()

    #     for data_key, group in groups.items():
    #         n = len(group)
    #         fig, axs = plt.subplots(ncols=n - 1, nrows=n - 1, figsize=figsize, squeeze=False)
    #         for i, key1 in enumerate(group):
    #             for j, key2 in enumerate(group):
    #                 if i < j:
    #                     ax = axs[i, j - 1]
    #                     label1 = self.cases[key1]['label']
    #                     label2 = self.cases[key2]['label']

    #                     if i == j - 1:
    #                         ax.set_xlabel(label2)
    #                         ax.set_ylabel(label1)

    #                     multi_comp = self.get_result(key1)['multi_comp']
    #                     comp = multi_comp.comparisons[key1, key2]

    #                     match_12 = comp.hungarian_match_12
    #                     if match_12.dtype.kind =='i':
    #                         mask = match_12.values != -1
    #                     if match_12.dtype.kind =='U':
    #                         mask = match_12.values != ''

    #                     common_unit1_ids = match_12[mask].index
    #                     common_unit2_ids = match_12[mask].values
    #                     metrics1 = self.get_result(key1)["sorter_analyzer"].get_extension("quality_metrics").get_data()
    #                     metrics2 = self.get_result(key2)["sorter_analyzer"].get_extension("quality_metrics").get_data()

    #                     values1 = metrics1.loc[common_unit1_ids, qm_name].values
    #                     values2 = metrics2.loc[common_unit2_ids, qm_name].values

    #                     print(common_unit1_ids, metrics1.columns, values1)
    #                     print(common_unit2_ids, metrics2.columns, values2)

    #                     ax.scatter(values1, values2)
    #                     if i != j - 1:
    #                         ax.set_xlabel("")
    #                         ax.set_ylabel("")
    #                         ax.set_xticks([])
    #                         ax.set_yticks([])
    #                         ax.set_xticklabels([])
    #                         ax.set_yticklabels([])

<<<<<<< HEAD
=======
    # def plot_quality_metrics_comparison_on_non_agreement(self, qm_name='rp_contamination', figsize=None):
    #     import matplotlib.pyplot as plt

    #     groups = self._get_comparison_groups()

    #     for data_key, group in groups.items():
    #         n = len(group)
    #         fig, ax = plt.subplots(figsize=figsize)
    #         for key in group:
    #             pass
>>>>>>> 53cfbcc2
<|MERGE_RESOLUTION|>--- conflicted
+++ resolved
@@ -160,11 +160,7 @@
                 ax.plot(bins[:-1], count, color=colors[key], label=self.cases[key]["label"])
 
             ax.legend()
-<<<<<<< HEAD
-    
-=======
-
->>>>>>> 53cfbcc2
+
     # def plot_quality_metrics_comparison_on_agreement(self, qm_name='rp_contamination', figsize=None):
     #     import matplotlib.pyplot as plt
 
@@ -211,18 +207,4 @@
     #                         ax.set_xticks([])
     #                         ax.set_yticks([])
     #                         ax.set_xticklabels([])
-    #                         ax.set_yticklabels([])
-
-<<<<<<< HEAD
-=======
-    # def plot_quality_metrics_comparison_on_non_agreement(self, qm_name='rp_contamination', figsize=None):
-    #     import matplotlib.pyplot as plt
-
-    #     groups = self._get_comparison_groups()
-
-    #     for data_key, group in groups.items():
-    #         n = len(group)
-    #         fig, ax = plt.subplots(figsize=figsize)
-    #         for key in group:
-    #             pass
->>>>>>> 53cfbcc2
+    #                         ax.set_yticklabels([])