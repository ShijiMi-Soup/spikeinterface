--- conflicted
+++ resolved
@@ -320,11 +320,7 @@
     if folder is not None:
         folder = Path(folder)
         if overwrite:
-<<<<<<< HEAD
             if folder.is_dir():     
-=======
-            if folder.exists():
->>>>>>> f8ea231a
                 import shutil
 
                 shutil.rmtree(folder)
