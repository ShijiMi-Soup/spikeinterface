--- conflicted
+++ resolved
@@ -21,128 +21,6 @@
 base_peak_dtype = [('sample_ind', 'int64'), ('channel_ind', 'int64'),
                    ('amplitude', 'float64'), ('segment_ind', 'int64')]
 
-
-<<<<<<< HEAD
-def select_peaks(peaks, method='random', max_peaks_per_channel=1000, seed=None, **method_kwargs):
-
-    """Method to subsample all the found peaks before clustering
-
-    Parameters
-    ----------
-    peaks: the peaks that have been found
-    method: 'random', 'smart_sampling'
-        Method to use. Options:
-            * 'random' : a random subset is select from all the peaks
-            * 'smart_sampling' : peaks are selected by monte-carlo rejections
-    max_peaks_per_channel: int
-        The maximal number of peaks that should be kept per channel.
-    detect_threshold: float
-        Threshold, in median absolute deviations (MAD), to use to detect peaks.
-    seed: int
-        The seed for random generations
-    method_kwargs : dict
-        If the methods have particular parameters, they can be provided here
-    {}
-
-    Returns
-    -------
-    peaks: array
-        Detected peaks.
-
-    Notes
-    -----
-    This peak detection ported from tridesclous into spikeinterface.
-    """
-
-    selected_peaks = []
-    peaks_indices = {}
-
-    if seed is not None:
-        np.random.seed(seed)
-
-    for channel in np.unique(peaks['channel_ind']):
-        peaks_indices[channel] = np.where(peaks['channel_ind'] == channel)[0]
-
-    if method == 'random':
-
-        ## This method will randomly select max_peaks_per_channel peaks per channels
-        for channel in np.unique(peaks['channel_ind']):
-            max_peaks = min(peaks_indices[channel].size, max_peaks_per_channel)
-            selected_peaks += [np.random.choice(peaks_indices[channel], size=max_peaks, replace=False)]
-    elif method == 'smart_sampling':
-
-        ## This method will try to select around max_peaks_per_channel but in a non uniform manner
-        ## First, it will look at the distribution of the peaks amplitudes, per channel. 
-        ## Once this distribution is known, it will sample from the peaks with a rejection probability
-        ## such that the final distribution of the amplitudes, for the selected peaks, will be as
-        ## uniform as possible. In a nutshell, the method will try to sample as homogenously as possible 
-        ## from the space of all the peaks, using the amplitude as a discriminative criteria
-        ## To do so, one must provide the noise_levels, detect_threshold used to detect the peaks, the 
-        ## sign of the peaks, and the number of bins for the probability density histogram
-        
-        def reject_rate(x, d, a, target, n_bins):
-            return (np.mean(n_bins*a*np.clip(1 - d*x, 0, 1)) - target)**2
-
-        params = {'detect_threshold' : 5, 
-                  'peak_sign' : 'neg',
-                  'n_bins' : 50}
-
-        params.update(method_kwargs)
-        assert 'noise_levels' in params
-
-        abs_threholds = params['noise_levels']*params['detect_threshold']
-
-        histograms = {}
-        for channel in np.unique(peaks['channel_ind']):
-
-            sub_peaks = peaks[peaks_indices[channel]]
-
-            if params['peak_sign'] == 'neg':
-                bins = list(np.linspace(sub_peaks['amplitude'].min(), -abs_threholds[channel], params['n_bins']))
-            elif params['peak_sign'] == 'pos':
-                bins = list(abs_threholds[channel], np.linspace(sub_peaks['amplitude'].max(), params['n_bins']))
-            elif params['peak_sign'] == 'both':
-                if sub_peaks['amplitude'].max() > abs_threholds[channel]:
-                    pos_values = list(abs_threholds[channel], np.linspace(sub_peaks['amplitude'].max(), params['n_bins']//2))
-                else:
-                    pos_values = []
-                if sub_peaks['amplitude'].min() < -abs_threholds[channel]:
-                    neg_values = list(np.linspace(sub_peaks['amplitude'].min(), -abs_threholds[channel], params['n_bins']//2))
-                else:
-                    neg_values = []
-                bins = neg_values + pos_values
-
-            x, y = np.histogram(sub_peaks['amplitude'], bins=bins)
-            histograms[channel] = {'probability' : x/x.sum(), 'amplitudes' : y[1:]}
-
-            amplitudes = sub_peaks['amplitude']
-            indices = np.searchsorted(histograms[channel]['amplitudes'], amplitudes)
-
-            probabilities = histograms[channel]['probability']
-            z = probabilities[probabilities > 0]
-            c = 1.0 / np.min(z)
-            d = np.ones(len(probabilities))
-            d[probabilities > 0] = 1. / (c * z)
-            d = np.minimum(1, d)
-            d /= np.sum(d)
-            twist = np.sum(probabilities * d)
-            factor = twist * c
-
-            target_rejection = 1 - max_peaks_per_channel/len(indices)
-            res = scipy.optimize.fmin(reject_rate, factor, args=(d, probabilities, target_rejection, params['n_bins']), disp=False)
-            rejection_curve = np.clip(1 - d*res[0], 0, 1)
-
-            acceptation_threshold = rejection_curve[indices]
-            valid_indices = acceptation_threshold < np.random.rand(len(indices))
-            selected_peaks += [peaks_indices[channel][valid_indices]]
-
-    selected_peaks = peaks[np.concatenate(selected_peaks)]
-    selected_peaks = selected_peaks[np.argsort(selected_peaks['sample_ind'])]
-
-    return selected_peaks
-
-=======
->>>>>>> c268cabd
 
 def detect_peaks(recording, method='by_channel', peak_sign='neg', detect_threshold=5, n_shifts=2,
                  local_radius_um=50, noise_levels=None, random_chunk_kwargs={},
