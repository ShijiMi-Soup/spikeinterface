

import numpy as np
import pandas as pd

from pathlib import Path
import shutil

from spikeinterface.core import extract_waveforms, precompute_sparsity, WaveformExtractor


from spikeinterface.extractors import read_mearec
from spikeinterface.preprocessing import bandpass_filter, zscore, common_reference
from spikeinterface.sorters import run_sorter
from spikeinterface.widgets import plot_unit_waveforms, plot_gt_performances

from spikeinterface.comparison import GroundTruthComparison
from spikeinterface.sortingcomponents.motion_correction import CorrectMotionRecording
from spikeinterface.sortingcomponents.benchmark.benchmark_tools import BenchmarkBase, _simpleaxis
from spikeinterface.qualitymetrics import compute_quality_metrics
from spikeinterface.widgets import plot_sorting_performance
from spikeinterface.qualitymetrics import compute_quality_metrics

import sklearn

import matplotlib.pyplot as plt

import MEArec as mr

class BenchmarkMotionCorrectionMearec(BenchmarkBase):
    
    _array_names = ('motion', 'temporal_bins', 'spatial_bins')
    _waveform_names = ('static', 'drifting', 'corrected')
    _sorting_names = ()

    _array_names_from_parent = ()
    _waveform_names_from_parent = ('static', 'drifting')
    _sorting_names_from_parent = ('static', 'drifting')

    def __init__(self, mearec_filename_drifting, mearec_filename_static, 
                motion,
                temporal_bins,
                spatial_bins,
                do_preprocessing=True,
                correct_motion_kwargs={},
                sparse_kwargs=dict( method="radius", peak_sign="neg", radius_um=100.,),
                sorter_cases={},
                folder=None,
                title='',
                job_kwargs={'chunk_duration' : '1s', 'n_jobs' : -1, 'progress_bar':True, 'verbose' :True}, 
                overwrite=False,
                parent_benchmark=None):

        BenchmarkBase.__init__(self, folder=folder, title=title, overwrite=overwrite, job_kwargs=job_kwargs,
                               parent_benchmark=parent_benchmark)

        self._args.extend([str(mearec_filename_drifting), str(mearec_filename_static), None, None, None ])
        

        self.sorter_cases = sorter_cases.copy()
        self.mearec_filenames = {}  
        self.keys = ['static', 'drifting', 'corrected']
        self.mearec_filenames['drifting'] = mearec_filename_drifting
        self.mearec_filenames['static'] = mearec_filename_static
        self.temporal_bins = temporal_bins
        self.spatial_bins = spatial_bins
        self.motion = motion
        self.do_preprocessing = do_preprocessing

        self._recordings = None
        _, self.sorting_gt = read_mearec(self.mearec_filenames['static'])
        
        self.correct_motion_kwargs = correct_motion_kwargs.copy()
        self.sparse_kwargs = sparse_kwargs.copy()
        self.comparisons = {}
        self.accuracies = {}

        self._kwargs.update(dict(
                correct_motion_kwargs=self.correct_motion_kwargs,
                sorter_cases=self.sorter_cases,
                do_preprocessing=do_preprocessing,
                sparse_kwargs=sparse_kwargs,
            )
        )

    @property
    def recordings(self):
        if self._recordings is None:
            self._recordings = {}
            for key in ('drifting', 'static',):
                rec, _  = read_mearec(self.mearec_filenames[key])
                if self.do_preprocessing:
                    rec = bandpass_filter(rec)
                    rec = common_reference(rec)
                    rec = zscore(rec)
                self._recordings[key] = rec

            rec = self._recordings['drifting']
            self._recordings['corrected'] = CorrectMotionRecording(rec, self.motion, 
                        self.temporal_bins, self.spatial_bins, **self.correct_motion_kwargs)
        return self._recordings

    def run(self):
        self.extract_waveforms()
        self.save_to_folder()
        #self.run_sorters()
        #self.save_to_folder()


    def extract_waveforms(self):

        # the sparsity is estimated on the static recording and propagated to all of then
        sparsity = precompute_sparsity(self.recordings['static'], self.sorting_gt,
                                       ms_before=2., ms_after=3., num_spikes_for_sparsity=200., unit_batch_size=10000,
                                       **self.sparse_kwargs, **self.job_kwargs)

        for key in self.keys:
            if self.parent_benchmark is not None and key in self._waveform_names_from_parent:
                continue
            
            waveforms_folder = self.folder / "waveforms" / key
            we = WaveformExtractor.create(self.recordings[key], self.sorting_gt, waveforms_folder, mode='folder',
                                          sparsity=sparsity)
            we.set_params(ms_before=2., ms_after=3., max_spikes_per_unit=500., return_scaled=True)
            we.run_extract_waveforms(seed=22051977, **self.job_kwargs)
            self.waveforms[key] = we


    def run_sorters(self):
        for case in self.sorter_cases:
            label = case['label']
            print('run sorter', label)
            sorter_name = case['sorter_name']
            sorter_params = case['sorter_params']
            recording = self.recordings[case['recording']]
            output_folder = self.folder / f'tmp_sortings_{label}'
            sorting = run_sorter(sorter_name, recording, output_folder, **sorter_params, delete_output_folder=True)
            self.sortings[label] = sorting


    def compute_distances_to_static(self, force=False):
        if hasattr(self, 'distances') and not force:
            return self.distances

        self.distances = {}

        n = len(self.waveforms['static'].unit_ids)

        sparsity = self.waveforms['static'].sparsity

        ref_templates = self.waveforms['static'].get_all_templates()
        
        # for key in ['drifting', 'corrected']:
        for key in self.keys:
            dist = self.distances[key] = {
                                        'norm_static' : np.zeros(n),
                                        'template_euclidean' : np.zeros(n),
                                        'template_cosine' : np.zeros(n),
                                        'wf_euclidean_mean' : np.zeros(n),
                                        'wf_euclidean_std' : np.zeros(n),
                                        'wf_cosine_mean' : np.zeros(n),
                                        'wf_cosine_std' : np.zeros(n),
                                        }
            templates = self.waveforms[key].get_all_templates()
            for unit_ind, unit_id in enumerate(self.waveforms[key].sorting.unit_ids):
                mask = sparsity.mask[unit_ind, :]
                ref_template = ref_templates[unit_ind][:, mask].reshape(1, -1)
                template = templates[unit_ind][:, mask].reshape(1, -1)

                # this is already sparse
                # ref_wfs = self.waveforms['static'].get_waveforms(unit_id)
                # ref_wfs = ref_wfs.reshape(ref_wfs.shape[0], -1)
                wfs = self.waveforms[key].get_waveforms(unit_id)
                wfs = wfs.reshape(wfs.shape[0], -1)

                dist['norm_static'][unit_ind] = np.linalg.norm(ref_template)
                dist['template_euclidean'][unit_ind] = sklearn.metrics.pairwise_distances(ref_template, template)[0]
                dist['template_cosine'][unit_ind] = sklearn.metrics.pairwise.cosine_similarity(ref_template, template)[0]

                d = sklearn.metrics.pairwise_distances(ref_template, wfs)[0]
                dist['wf_euclidean_mean'][unit_ind] = d.mean()
                dist['wf_euclidean_std'][unit_ind] = d.std()

                d = sklearn.metrics.pairwise.cosine_similarity(ref_template, wfs)[0]
                dist['wf_cosine_mean'][unit_ind] = d.mean()
                dist['wf_cosine_std'][unit_ind] = d.std()


        return self.distances


    # def _get_residuals(self, key, time_range):
    #     gkey = key, time_range

    #     if not hasattr(self, '_residuals'):
    #         self._residuals = {}
        
    #     fr = int(self.recordings['static'].get_sampling_frequency())
    #     duration = int(self.recordings['static'].get_total_duration())

    #     if time_range is None:
    #         t_start = 0
    #         t_stop = duration
    #     else:
    #         t_start, t_stop = time_range

    #     if gkey not in self._residuals:
    #         difference = ResidualRecording(self.recordings['static'], self.recordings[key])
    #         self._residuals[gkey] = np.zeros((self.recordings['static'].get_num_channels(), 0))
            
    #         for i in np.arange(t_start*fr, t_stop*fr, fr):
    #             data = np.linalg.norm(difference.get_traces(start_frame=i, end_frame=i+fr), axis=0)/np.sqrt(fr)
    #             self._residuals[gkey] = np.hstack((self._residuals[gkey], data[:,np.newaxis]))
        
    #     return self._residuals[gkey], (t_start, t_stop)

    # def compare_residuals(self, time_range=None):

    #     fig, axes = plt.subplots(2, 2, figsize=(15, 10))

    #     residuals = {}

    #     for key in ['drifting', 'corrected']:
    #         residuals[key], (t_start, t_stop) = self._get_residuals(key, time_range)

    #     time_axis = np.arange(t_start, t_stop)
    #     axes[0 ,0].plot(time_axis, residuals['drifting'].mean(0), label=r'$|S_{drifting} - S_{static}|$')
    #     axes[0 ,0].plot(time_axis, residuals['corrected'].mean(0), label=r'$|S_{corrected} - S_{static}|$')
    #     axes[0 ,0].legend()
    #     axes[0, 0].set_xlabel('time (s)')
    #     axes[0, 0].set_ylabel('mean residual')
    #     _simpleaxis(axes[0, 0])

    #     channel_positions = self.recordings['static'].get_channel_locations()
    #     distances_to_center = channel_positions[:, 1]
    #     idx = np.argsort(distances_to_center)

    #     axes[0, 1].plot(distances_to_center[idx], residuals['drifting'].mean(1)[idx], label=r'$|S_{drift} - S_{static}|$')
    #     axes[0, 1].plot(distances_to_center[idx], residuals['corrected'].mean(1)[idx], label=r'$|S_{corrected} - S_{static}|$')
    #     axes[0, 1].legend()
    #     axes[0 ,1].set_xlabel('depth (um)')
    #     axes[0, 1].set_ylabel('mean residual')
    #     _simpleaxis(axes[0, 1])

    #     from spikeinterface.sortingcomponents.peak_detection import detect_peaks
    #     peaks = detect_peaks(self.recordings['static'], method='by_channel', **self.job_kwargs)

    #     fr = int(self.recordings['static'].get_sampling_frequency())
    #     duration = int(self.recordings['static'].get_total_duration())
    #     mask = (peaks['sample_ind'] >= t_start*fr) & (peaks['sample_ind'] <= t_stop*fr)

    #     _, counts = np.unique(peaks['channel_ind'][mask], return_counts=True)
    #     counts = counts.astype(np.float64) / (t_stop - t_start)

    #     axes[1, 0].plot(distances_to_center[idx],(fr*residuals['drifting'].mean(1)/counts)[idx], label='drifting')
    #     axes[1, 0].plot(distances_to_center[idx],(fr*residuals['corrected'].mean(1)/counts)[idx], label='corrected')
    #     axes[1, 0].set_ylabel('mean residual / rate')
    #     axes[1, 0].set_xlabel('depth of the channel [um]')
    #     axes[1, 0].legend()
    #     _simpleaxis(axes[1, 0])

    #     axes[1, 1].scatter(counts, residuals['drifting'].mean(1), label='drifting')
    #     axes[1, 1].scatter(counts, residuals['corrected'].mean(1), label='corrected')
    #     axes[1, 1].legend()
    #     axes[1, 1].set_xlabel('rate per channel (Hz)')
    #     axes[1, 1].set_ylabel('Mean residual')
    #     _simpleaxis(axes[1,1])

    # def compare_waveforms(self, unit_id, num_channels=20):
    #     fig, axes = plt.subplots(1, 3, figsize=(15, 10))

    #     sparsity = compute_sparsity(self.waveforms['static'],  method="best_channels", num_channels=num_channels)
    #     for count, key in enumerate(self.keys):

    #         plot_unit_waveforms(self.waveforms[key], unit_ids=[unit_id], ax=axes[count], 
    #             unit_colors={unit_id : 'k'}, same_axis=True, alpha_waveforms=0.05, sparsity=sparsity)
    #         axes[count].set_title(f'unit {unit_id} {key}')
    #         axes[count].set_xticks([])
    #         axes[count].set_yticks([])
    #         _simpleaxis(axes[count])
    #         axes[count].spines['bottom'].set_visible(False)
    #         axes[count].spines['left'].set_visible(False)
    
    def compute_accuracies(self):
        for case in self.sorter_cases:
            label = case['label']
            sorting = self.sortings[label]
            if label not in self.comparisons:
                comp = GroundTruthComparison(self.sorting_gt, sorting, exhaustive_gt=True)
                self.comparisons[label] = comp
                self.accuracies[label] = comp.get_performance()['accuracy'].values

    def plot_sortings_accuracy(self, mode='ordered_accuracy', figsize=(15, 5)):

        self.compute_accuracies()

        n = len(self.sorter_cases)

        if mode == 'ordered_accuracy':
            fig, ax = plt.subplots(figsize=figsize)

            order = None
            for case in self.sorter_cases:
                label = case['label']                
                comp = self.comparisons[label]
                acc = self.accuracies[label]
                order = np.argsort(acc)[::-1]
                acc = acc[order]
                ax.plot(acc, label=label)
            ax.legend()
            ax.set_ylabel('accuracy')
            ax.set_xlabel('units ordered by accuracy')
        
        elif mode == 'depth_snr':
            fig, axs = plt.subplots(nrows=n, figsize=figsize, sharey=True, sharex=True)

            gt_unit_positions, _ = mr.extract_units_drift_vector(self.mearec_filenames['drifting'], time_vector=np.array([0., 1.]))
            depth = gt_unit_positions[0, :]

            chan_locations = self.recordings['drifting'].get_channel_locations()

            metrics = compute_quality_metrics(self.waveforms['static'], metric_names=['snr'], load_if_exists=True)
            snr = metrics['snr'].values

            for i, case in enumerate(self.sorter_cases):
                ax = axs[i]
                label = case['label']
                acc = self.accuracies[label]
                s = ax.scatter(depth, snr, c=acc)
                s.set_clim(0., 1.)
                ax.set_title(label)
                ax.axvline(np.min(chan_locations[:, 1]), ls='--', color='k')
                ax.axvline(np.max(chan_locations[:, 1]), ls='--', color='k')
            ax.set_xlabel('depth')
            ax.set_ylabel('snr')


        elif mode == 'snr':
            fig, ax = plt.subplots(figsize=figsize)

            metrics = compute_quality_metrics(self.waveforms['static'], metric_names=['snr'], load_if_exists=True)
            snr = metrics['snr'].values

            for i, case in enumerate(self.sorter_cases):
                label = case['label']
                acc = self.accuracies[label]
                ax.scatter(snr, acc, label=label)
            ax.set_xlabel('snr')
            ax.set_ylabel('accuracy')

            ax.legend()


        elif mode == 'depth':
            fig, ax = plt.subplots(figsize=figsize)

            gt_unit_positions, _ = mr.extract_units_drift_vector(self.mearec_filenames['drifting'], time_vector=np.array([0., 1.]))
            depth = gt_unit_positions[0, :]

            chan_locations = self.recordings['drifting'].get_channel_locations()

            for i, case in enumerate(self.sorter_cases):
                label = case['label']
                acc = self.accuracies[label]
                ax.scatter(depth, acc, label=label)
            ax.axvline(np.min(chan_locations[:, 1]), ls='--', color='k')
            ax.axvline(np.max(chan_locations[:, 1]), ls='--', color='k')
            ax.legend()
            ax.set_xlabel('depth')
            ax.set_ylabel('accuracy')


<<<<<<< HEAD
def plot_distances_to_static(benchmarks, metric='euclidean', figsize=(15, 10)):
=======

def plot_distances_to_static(benchmarks, metric='cosine'):
>>>>>>> 54d65ac8

    fig = plt.figure(figsize=figsize)
    gs = fig.add_gridspec(4, 2)

    ax = fig.add_subplot(gs[0:2, 0])
    for count, bench in enumerate(benchmarks):
        distances = bench.compute_distances_to_static(force=False)
        print(distances.keys())
        ax.scatter(distances['drifting'][f'template_{metric}'], distances['corrected'][f'template_{metric}'], c=f'C{count}', alpha=0.5, label=bench.title)

    ax.legend()


    xmin, xmax = ax.get_xlim()
    ax.plot([xmin, xmax], [xmin, xmax], 'k--')
    _simpleaxis(ax)
    if metric == 'euclidean':
        ax.set_xlabel(r'$\|drift - static\|_2$')
        ax.set_ylabel(r'$\|corrected - static\|_2$')
    elif metric == 'cosine':
        ax.set_xlabel(r'$cosine(drift, static)$')
        ax.set_ylabel(r'$cosine(corrected, static)$')


    recgen = mr.load_recordings(benchmarks[0].mearec_filenames['static'])
    nb_templates, nb_versions, _ = recgen.template_locations.shape
    template_positions = recgen.template_locations[:, nb_versions//2, 1:3]
    distances_to_center = template_positions[:, 1]

    ax_1 = fig.add_subplot(gs[0, 1])
    ax_2 = fig.add_subplot(gs[1, 1])
    ax_3 = fig.add_subplot(gs[2:, 1])
    ax_4 = fig.add_subplot(gs[2:, 0])

    for count, bench in enumerate(benchmarks):

        # results = bench._compute_snippets_variability(metric=metric, num_channels=num_channels)
        distances = bench.compute_distances_to_static(force=False)

        m_differences = distances['corrected'][f'wf_{metric}_mean']/distances['static'][f'wf_{metric}_mean']
        s_differences = distances['corrected'][f'wf_{metric}_std']/distances['static'][f'wf_{metric}_std']

        ax_3.bar([count], [m_differences.mean()], yerr=[m_differences.std()], color=f'C{count}')
        ax_4.bar([count], [s_differences.mean()], yerr=[s_differences.std()], color=f'C{count}')
        idx = np.argsort(distances_to_center)
        ax_1.scatter(distances_to_center[idx], m_differences[idx], color=f'C{count}')
        ax_2.scatter(distances_to_center[idx], s_differences[idx], color=f'C{count}')

    for a in [ax_1, ax_2, ax_3, ax_4]:
        _simpleaxis(a)
    
    if metric == 'euclidean':
        ax_1.set_ylabel(r'$\Delta mean(\|~\|_2)$  (% static)')
        ax_2.set_ylabel(r'$\Delta std(\|~\|_2)$  (% static)')
        ax_3.set_ylabel(r'$\Delta mean(\|~\|_2)$  (% static)')
        ax_4.set_ylabel(r'$\Delta std(\|~\|_2)$  (% static)')
    elif metric == 'cosine':
        ax_1.set_ylabel(r'$\Delta mean(cosine)$  (% static)')
        ax_2.set_ylabel(r'$\Delta std(cosine)$  (% static)')
        ax_3.set_ylabel(r'$\Delta mean(cosine)$  (% static)')
        ax_4.set_ylabel(r'$\Delta std(cosine)$  (% static)')
    ax_3.set_xticks(np.arange(len(benchmarks)), [i.title for i in benchmarks])
    ax_4.set_xticks(np.arange(len(benchmarks)), [i.title for i in benchmarks])
    xmin, xmax = ax_3.get_xlim()
    ax_3.plot([xmin, xmax], [1, 1], 'k--')
    ax_4.plot([xmin, xmax], [1, 1], 'k--')
    ax_1.set_xticks([])
    ax_2.set_xlabel('depth (um)')

    xmin, xmax = ax_1.get_xlim()
    ax_1.plot([xmin, xmax], [1, 1], 'k--')
    ax_2.plot([xmin, xmax], [1, 1], 'k--')
    plt.tight_layout()

def plot_snr_decrease(benchmarks, figsize=(15, 10)):
    
    fig, ax = plt.subplots(figsize=figsize)
    for count, bench in enumerate(benchmarks):
        snr_static = bench.waveforms['static']

        snr_static = compute_quality_metrics(bench.waveforms['static'], metric_names=['snr'], load_if_exists=True)
        snr_corrected = compute_quality_metrics(bench.waveforms['corrected'], metric_names=['snr'], load_if_exists=True)

        m = np.max(snr_static)
        ax.scatter(snr_static.values, snr_corrected, label=bench.title)
        ax.plot([0, m], [0, m], color='k')
    ax.set_xlabel('units SNR for static')
    ax.set_ylabel('units SNR for corrected')
    ax.legend()



# def plot_residuals_comparisons(benchmarks):

#     fig, axes = plt.subplots(1, 3, figsize=(15, 5))
#     for count, bench in enumerate(benchmarks):
#         residuals, (t_start, t_stop) = bench._get_residuals('corrected', None)
#         time_axis = np.arange(t_start, t_stop)
#         axes[0].plot(time_axis, residuals.mean(0), label=bench.title)
#     axes[0].legend()
#     axes[0].set_xlabel('time (s)')
#     axes[0].set_ylabel(r'$|S_{corrected} - S_{static}|$')
#     _simpleaxis(axes[0])

#     channel_positions = benchmarks[0].recordings['static'].get_channel_locations()
#     distances_to_center = channel_positions[:, 1]
#     idx = np.argsort(distances_to_center)

#     for count, bench in enumerate(benchmarks):
#         residuals, (t_start, t_stop) = bench._get_residuals('corrected', None)
#         time_axis = np.arange(t_start, t_stop)
#         axes[1].plot(distances_to_center[idx], residuals.mean(1)[idx], label=bench.title, lw=2, c=f'C{count}')
#         axes[1].fill_between(distances_to_center[idx], residuals.mean(1)[idx]-residuals.std(1)[idx], 
#                     residuals.mean(1)[idx]+residuals.std(1)[idx], color=f'C{count}', alpha=0.25)
#     axes[1].set_xlabel('depth (um)')
#     _simpleaxis(axes[1])

#     for count, bench in enumerate(benchmarks):
#         residuals, (t_start, t_stop) = bench._get_residuals('corrected', None)
#         axes[2].bar([count], [residuals.mean()], yerr=[residuals.std()], color=f'C{count}')

#     _simpleaxis(axes[2])
#     axes[2].set_xticks(np.arange(len(benchmarks)), [i.title for i in benchmarks])


# from spikeinterface.preprocessing.basepreprocessor import BasePreprocessor, BasePreprocessorSegment
# class ResidualRecording(BasePreprocessor):
#     name = 'residual_recording'
#     def __init__(self, recording_1, recording_2):
#         assert recording_1.get_num_segments() == recording_2.get_num_segments()
#         BasePreprocessor.__init__(self, recording_1)

#         for parent_recording_segment_1, parent_recording_segment_2 in zip(recording_1._recording_segments, recording_2._recording_segments):
#             rec_segment = DifferenceRecordingSegment(parent_recording_segment_1, parent_recording_segment_2)
#             self.add_recording_segment(rec_segment)

#         self._kwargs = dict(recording_1=recording_1.to_dict(), recording_2=recording_2.to_dict())


# class DifferenceRecordingSegment(BasePreprocessorSegment):
#     def __init__(self, parent_recording_segment_1, parent_recording_segment_2):
#         BasePreprocessorSegment.__init__(self, parent_recording_segment_1)
#         self.parent_recording_segment_1 = parent_recording_segment_1
#         self.parent_recording_segment_2 = parent_recording_segment_2

#     def get_traces(self, start_frame, end_frame, channel_indices):

#         traces_1 = self.parent_recording_segment_1.get_traces(start_frame, end_frame, channel_indices)
#         traces_2 = self.parent_recording_segment_2.get_traces(start_frame, end_frame, channel_indices)

#         return traces_2 - traces_1

# colors = {'static' : 'C0', 'drifting' : 'C1', 'corrected' : 'C2'}
<|MERGE_RESOLUTION|>--- conflicted
+++ resolved
@@ -370,12 +370,8 @@
             ax.set_ylabel('accuracy')
 
 
-<<<<<<< HEAD
 def plot_distances_to_static(benchmarks, metric='euclidean', figsize=(15, 10)):
-=======
-
-def plot_distances_to_static(benchmarks, metric='cosine'):
->>>>>>> 54d65ac8
+
 
     fig = plt.figure(figsize=figsize)
     gs = fig.add_gridspec(4, 2)
