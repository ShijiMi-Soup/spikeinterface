from probeinterface import ProbeGroup
from probeinterface.plotting import plot_probe

import numpy as np
from spikeinterface.core import waveform_extractor

from ..base import to_attr
from ..unit_locations import UnitLocationsWidget
from .base_mpl import MplPlotter

from matplotlib.patches import Ellipse
from matplotlib.lines import Line2D

class UnitLocationsPlotter(MplPlotter):

    def do_plot(self, data_plot, **backend_kwargs):
        dp = to_attr(data_plot)
        backend_kwargs = self.update_backend_kwargs(**backend_kwargs)

        self.make_mpl_figure(**backend_kwargs)
        
        unit_locations = dp.unit_locations
        
        probegroup = ProbeGroup.from_dict(dp.probegroup_dict)
        probe_shape_kwargs = dict(facecolor='w', edgecolor='k', lw=0.5, alpha=1.)
        contacts_kargs = dict(alpha=1., edgecolor='k', lw=0.5)
        
        for probe in probegroup.probes:

            text_on_contact = None
            if dp.with_channel_ids:
                text_on_contact = dp.channel_ids
            
            poly_contact, poly_contour = plot_probe(probe, ax=self.ax,
                                                    contacts_colors='w', contacts_kargs=contacts_kargs,
                                                    probe_shape_kwargs=probe_shape_kwargs,
                                                    text_on_contact=text_on_contact)
            poly_contact.set_zorder(2)
            if poly_contour is not None:
                poly_contour.set_zorder(1)

        self.ax.set_title('')

        # color = np.array([dp.unit_colors[unit_id] for unit_id in dp.unit_ids])
        width = height = 10
        ellipse_kwargs = dict(width=width, height=height, lw=2)
        
        if dp.plot_all_units:
            unit_colors = {}
            unit_ids = dp.all_unit_ids
            for unit in dp.all_unit_ids:
                if unit not in dp.unit_ids:
                    unit_colors[unit] = "gray"
                else:
                    unit_colors[unit] = dp.unit_colors[unit]
        else:
            unit_ids = dp.unit_ids
            unit_colors = dp.unit_colors
        labels = dp.unit_ids

        patches = [Ellipse((unit_locations[unit]), color=unit_colors[unit], 
                           zorder=5 if unit in dp.unit_ids else 3, 
                           alpha=0.9 if unit in dp.unit_ids else 0.5,
                            **ellipse_kwargs) for i, unit in enumerate(unit_ids)]
        for p in patches:
            self.ax.add_patch(p)
        handles = [Line2D([0], [0], ls="", marker='o', markersize=5, markeredgewidth=2, 
                          color=unit_colors[unit]) for unit in dp.unit_ids]
<<<<<<< HEAD
        
=======
>>>>>>> 8653fce5
        if dp.plot_legend:
            self.figure.legend(handles, labels, loc='upper center', bbox_to_anchor=(0.5, 1.),
                           ncol=5, fancybox=True, shadow=True)

        if dp.hide_axis:
            self.ax.axis("off")



UnitLocationsPlotter.register(UnitLocationsWidget)<|MERGE_RESOLUTION|>--- conflicted
+++ resolved
@@ -66,10 +66,7 @@
             self.ax.add_patch(p)
         handles = [Line2D([0], [0], ls="", marker='o', markersize=5, markeredgewidth=2, 
                           color=unit_colors[unit]) for unit in dp.unit_ids]
-<<<<<<< HEAD
-        
-=======
->>>>>>> 8653fce5
+
         if dp.plot_legend:
             self.figure.legend(handles, labels, loc='upper center', bbox_to_anchor=(0.5, 1.),
                            ncol=5, fancybox=True, shadow=True)
