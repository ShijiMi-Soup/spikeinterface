--- conflicted
+++ resolved
@@ -152,7 +152,13 @@
                 sw.plot_amplitudes(self.we, unit_ids=unit_ids, backend=backend, **self.backend_kwargs[backend])
                 sw.plot_amplitudes(self.we, unit_ids=unit_ids, plot_histograms=True,
                                    backend=backend, **self.backend_kwargs[backend])
-
+    
+    def test_plot_all_amplitudes_distributions(self):
+        possible_backends = list(sw.AmplitudesWidget.possible_backends.keys())
+        for backend in possible_backends:
+            if backend not in self.skip_backends:
+                unit_ids = self.we.unit_ids[:4]
+                sw.plot_all_amplitudes_distributions(self.we, unit_ids=unit_ids, backend=backend, **self.backend_kwargs[backend])
         
     def test_unit_locations(self):
         possible_backends = list(sw.UnitLocationsWidget.possible_backends.keys())
@@ -208,18 +214,15 @@
 
     mytest = TestWidgets()
     mytest.setUp()
-    
-    mytest.test_plot_timeseries()
-    
+
+    # mytest.test_amplitudes()
+    mytest.test_plot_all_amplitudes_distributions()
+    # mytest.test_plot_timeseries()
     # mytest.test_plot_unit_waveforms()
     # mytest.test_plot_unit_templates()
-<<<<<<< HEAD
     # mytest.test_plot_unit_templates()
-    mytest.test_plot_unit_depths()
+    # mytest.test_plot_unit_depths()
+    # mytest.test_plot_unit_templates()
     # mytest.test_plot_unit_summary()
-=======
-    mytest.test_amplitudes()
->>>>>>> 37d40336
-    # mytest.test_plot_unit_templates()
 
     plt.show()