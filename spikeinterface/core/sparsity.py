import numpy as np

from .recording_tools import get_channel_distances, get_noise_levels


_sparsity_doc = """
    method: str
        * "best_channels": N best channels with the largest amplitude. Use the 'num_channels' argument to specify the
                         number of channels.
        * "radius": radius around the best channel. Use the 'radius_um' argument to specify the radius in um
        * "snr": threshold based on template signal-to-noise ratio. Use the 'threshold' argument
                 to specify the SNR threshold.
        * "energy": threshold based on the expected energy that should be present on the channels, 
                    given their noise levels. Use the 'threshold' argument to specify the SNR threshold
        * "by_property": sparsity is given by a property of the recording and sorting(e.g. 'group').
                         Use the 'by_property' argument to specify the property name.

    peak_sign: str
        Sign of the template to compute best channels ('neg', 'pos', 'both')
    num_channels: int
        Number of channels for 'best_channels' method
    radius_um: float
        Radius in um for 'radius' method
    threshold: float
        Threshold in SNR 'threshold' method
    by_property: object
        Property name for 'by_property' method
"""


class ChannelSparsity:
    """
    Handle channel sparsity for a set of units.

    Internally, sparsity is stored as a boolean mask.

    The ChannelSparsity object can also provide other sparsity representations:

        * ChannelSparsity.unit_id_to_channel_ids : unit_id to channel_ids
        * ChannelSparsity.unit_id_to_channel_indices : unit_id channel_inds

    By default it is constructed with a boolean array:

    >>> sparsity = ChannelSparsity(mask, unit_ids, channel_ids)

    But can be also constructed from a dictionary:

    >>> sparsity = ChannelSparsity.from_unit_id_to_channel_ids(unit_id_to_channel_ids, unit_ids, channel_ids)

    Parameters
    ----------
    mask: np.array of bool
        The sparsity mask (num_units, num_channels)
    unit_ids: list or array
        Unit ids vector or list
    channel_ids: list or array
        Channel ids vector or list

    Examples
    --------
    
    The class can also be used to construct/estimate the sparsity from a Waveformextractor
    with several methods:

    Using the N best channels (largest template amplitude):

    >>> sparsity = ChannelSparsity.from_best_channels(we, num_channels, peak_sign='neg')

    Using a neighborhood by radius:

    >>> sparsity = ChannelSparsity.from_radius(we, radius_um, peak_sign='neg')

    Using a SNR threshold:
<<<<<<< HEAD
    >>> sparsity = ChannelSparsity.from_snr(we, threshold, peak_sign='neg')

    Using a template energy threshold:
    >>> sparsity = ChannelSparsity.from_energy(we, threshold, peak_sign='neg')
=======

    >>> sparsity = ChannelSparsity.from_threshold(we, threshold, peak_sign='neg')
>>>>>>> 83841280

    Using a recording/sorting property (e.g. 'group'):
    
    >>> sparsity = ChannelSparsity.from_property(we, by_property="group")

    """
    def __init__(self, mask, unit_ids, channel_ids):
        self.unit_ids = np.asarray(unit_ids)
        self.channel_ids = np.asarray(channel_ids)
        self.mask = np.asarray(mask, dtype='bool')
        assert self.mask.shape[0] == self.unit_ids.shape[0]
        assert self.mask.shape[1] == self.channel_ids.shape[0]

        # some precomputed dict
        self._unit_id_to_channel_ids = None
        self._unit_id_to_channel_indices = None

    def __repr__(self):
        ratio = np.mean(self.mask)
        txt = f'ChannelSparsity - units: {self.unit_ids.size} - channels: {self.channel_ids.size} - ratio: {ratio:0.2f}'
        return txt

    @property
    def unit_id_to_channel_ids(self):
        if self._unit_id_to_channel_ids is None:
            self._unit_id_to_channel_ids = {}
            for unit_ind, unit_id in enumerate(self.unit_ids):
                channel_inds = np.flatnonzero(self.mask[unit_ind, :])
                self._unit_id_to_channel_ids[unit_id] = self.channel_ids[channel_inds]
        return self._unit_id_to_channel_ids
    
    @property
    def unit_id_to_channel_indices(self):
        if self._unit_id_to_channel_indices is None:
            self._unit_id_to_channel_indices = {}
            for unit_ind, unit_id in enumerate(self.unit_ids):
                channel_inds = np.flatnonzero(self.mask[unit_ind, :])
                self._unit_id_to_channel_indices[unit_id] = channel_inds
        return self._unit_id_to_channel_indices

    @classmethod
    def from_unit_id_to_channel_ids(cls, unit_id_to_channel_ids, unit_ids, channel_ids):
        """
        Create a sparsity object from dict unit_id to channel_ids.
        """
        unit_ids = list(unit_ids)
        channel_ids = list(channel_ids)
        mask = np.zeros((len(unit_ids), len(channel_ids)), dtype='bool')
        for unit_id, chan_ids in unit_id_to_channel_ids.items():
            unit_ind = unit_ids.index(unit_id)
            channel_inds = [channel_ids.index(chan_id) for chan_id in chan_ids]
            mask[unit_ind, channel_inds] = True
        return cls(mask, unit_ids, channel_ids)

    def to_dict(self):
        """
        Return a serializable dict.
        """
        return dict(
            unit_id_to_channel_ids={k: list(v) for k, v in self.unit_id_to_channel_ids.items()},
            channel_ids=list(self.channel_ids),
            unit_ids=list(self.unit_ids),
        )

    @classmethod
    def from_dict(cls, d):
        unit_id_to_channel_ids_corrected = {}
        for unit_id in d['unit_ids']:
            if unit_id in d['unit_id_to_channel_ids']:
                unit_id_to_channel_ids_corrected[unit_id] = d['unit_id_to_channel_ids'][unit_id]
            else:
                unit_id_to_channel_ids_corrected[unit_id] = d['unit_id_to_channel_ids'][str(unit_id)]
        d['unit_id_to_channel_ids'] = unit_id_to_channel_ids_corrected

        return cls.from_unit_id_to_channel_ids(**d)

    ## Some convinient function to compute sparsity from several strategy
    @classmethod
    def from_best_channels(cls, we, num_channels, peak_sign='neg'):
        """
        Construct sparsity from N best channels with the largest amplitude.
        Use the 'num_channels' argument to specify the number of channels.
        """
        from .template_tools import get_template_amplitudes

        mask = np.zeros((we.unit_ids.size, we.channel_ids.size), dtype='bool')
        peak_values = get_template_amplitudes(we, peak_sign=peak_sign)
        for unit_ind, unit_id in enumerate(we.unit_ids):
            chan_inds = np.argsort(np.abs(peak_values[unit_id]))[::-1]
            chan_inds = chan_inds[:num_channels]
            mask[unit_ind, chan_inds] = True
        return cls(mask, we.unit_ids, we.channel_ids)

    @classmethod
    def from_radius(cls, we, radius_um, peak_sign='neg'):
        """
        Construct sparsity from a radius around the best channel.
        Use the 'radius_um' argument to specify the radius in um
        """
        from .template_tools import get_template_extremum_channel

        mask = np.zeros((we.unit_ids.size, we.channel_ids.size), dtype='bool')
        locations = we.get_channel_locations()
        distances = np.linalg.norm(locations[:, np.newaxis] - locations[np.newaxis, :], axis=2)
        best_chan = get_template_extremum_channel(we, peak_sign=peak_sign, outputs="index")
        for unit_ind, unit_id in enumerate(we.unit_ids):
            chan_ind = best_chan[unit_id]
            chan_inds, = np.nonzero(distances[chan_ind, :] <= radius_um)
            mask[unit_ind, chan_inds] = True
        return cls(mask, we.unit_ids, we.channel_ids)

    @classmethod
    def from_snr(cls, we, threshold, peak_sign='neg'):
        """
        Construct sparsity from a thresholds based on template signal-to-noise ratio.
        Use the 'threshold' argument to specify the SNR threshold.
        """
        from .template_tools import get_template_amplitudes

        mask = np.zeros((we.unit_ids.size, we.channel_ids.size), dtype='bool')

        peak_values = get_template_amplitudes(we, peak_sign=peak_sign, mode="extremum")
        noise = get_noise_levels(we.recording, return_scaled=we.return_scaled)
        for unit_ind, unit_id in enumerate(we.unit_ids):
            chan_inds = np.nonzero((np.abs(peak_values[unit_id]) / noise) >= threshold)
            mask[unit_ind, chan_inds] = True
        return cls(mask, we.unit_ids, we.channel_ids)

    @classmethod
    def from_energy(cls, we, threshold):
        """
        Construct sparsity from a threshold based on per channel energy ratio.
        Use the 'threshold' argument to specify the SNR threshold.
        """
        mask = np.zeros((we.unit_ids.size, we.channel_ids.size), dtype='bool')
        noise = np.sqrt(we.nsamples) * get_noise_levels(we.recording, return_scaled=we.return_scaled)
        for unit_ind, unit_id in enumerate(we.unit_ids):
            wfs = we.get_waveforms(unit_id)
            energies = np.linalg.norm(wfs, axis=(0, 1))
            chan_inds = np.nonzero(energies / (noise * np.sqrt(len(wfs))) >= threshold)
            mask[unit_ind, chan_inds] = True
        return cls(mask, we.unit_ids, we.channel_ids)

    @classmethod
    def from_property(cls, we, by_property):
        """
        Construct sparsity witha property of the recording and sorting(e.g. 'group').
        Use the 'by_property' argument to specify the property name.
        """
        # check consistency
        assert by_property in we.recording.get_property_keys(), f"Property {by_property} is not a recording property"
        assert by_property in we.sorting.get_property_keys(), f"Property {by_property} is not a sorting property"

        mask = np.zeros((we.unit_ids.size, we.channel_ids.size), dtype='bool')
        rec_by = we.recording.split_by(by_property)
        for unit_ind, unit_id in enumerate(we.unit_ids):
            unit_property = we.sorting.get_property(by_property)[unit_ind]
            assert unit_property in rec_by.keys(), (
                   f"Unit property {unit_property} cannot be found in the recording properties")
            chan_inds = we.recording.ids_to_indices(rec_by[unit_property].get_channel_ids())
            mask[unit_ind, chan_inds] = True
        return cls(mask, we.unit_ids, we.channel_ids)

    @classmethod
    def create_dense(cls, we):
        """
        Create a sparsity object with all selected channel for all units.
        """
        mask = np.ones((we.unit_ids.size, we.channel_ids.size), dtype='bool')
        return cls(mask, we.unit_ids, we.channel_ids)


def compute_sparsity(
    waveform_extractor,
    method="radius",
    peak_sign="neg",
    num_channels=5,
    radius_um=100.,
    threshold=5,
    by_property=None,
):
    """
    Get channel sparsity (subset of channels) for each template with several methods.

    Parameters
    ----------
    waveform_extractor: WaveformExtractor
        The waveform extractor

{}

    Returns
    -------
    sparsity: ChannelSparsity
        The estimated sparsity
    """
    if method == "best_channels":
        assert num_channels is not None, "For the 'best_channels' method, 'num_channels' needs to be given"
        sparsity = ChannelSparsity.from_best_channels(waveform_extractor, num_channels, peak_sign=peak_sign)
    elif method == "radius":
        assert radius_um is not None, "For the 'radius' method, 'radius_um' needs to be given"
        sparsity = ChannelSparsity.from_radius(waveform_extractor, radius_um, peak_sign=peak_sign)
    elif method == "snr":
        assert threshold is not None, "For the 'snr' method, 'threshold' needs to be given"
        sparsity = ChannelSparsity.from_snr(waveform_extractor, threshold, peak_sign=peak_sign)
    elif method == "energy":
        assert threshold is not None, "For the 'energy' method, 'threshold' needs to be given"
        sparsity = ChannelSparsity.from_energy(waveform_extractor, threshold)
    elif method == "by_property":
        assert by_property is not None, "For the 'by_property' method, 'by_property' needs to be given"
        sparsity = ChannelSparsity.from_property(waveform_extractor, by_property)
    else:
        raise ValueError(f"compute_sparsity() method={method} do not exists")

    return sparsity


compute_sparsity.__doc__ = compute_sparsity.__doc__.format(_sparsity_doc)<|MERGE_RESOLUTION|>--- conflicted
+++ resolved
@@ -71,15 +71,10 @@
     >>> sparsity = ChannelSparsity.from_radius(we, radius_um, peak_sign='neg')
 
     Using a SNR threshold:
-<<<<<<< HEAD
     >>> sparsity = ChannelSparsity.from_snr(we, threshold, peak_sign='neg')
 
     Using a template energy threshold:
     >>> sparsity = ChannelSparsity.from_energy(we, threshold, peak_sign='neg')
-=======
-
-    >>> sparsity = ChannelSparsity.from_threshold(we, threshold, peak_sign='neg')
->>>>>>> 83841280
 
     Using a recording/sorting property (e.g. 'group'):
     
