from pathlib import Path
import shutil
import json

import numpy as np

from .base import load_extractor

from .core_tools import check_json
from .job_tools import ChunkRecordingExecutor, ensure_n_jobs, _shared_job_kwargs_doc


class WaveformExtractor:
    """
    Class to extract waveform on paired Recording-Sorting objects.
    Waveforms are persistent on disk and cached in memory.

    Parameters
    ----------
    recording: Recording
        The recording object
    sorting: Sorting
        The sorting object
    folder: Path
        The folder where waveforms are cached

    Returns
    -------
    we: WaveformExtractor
        The WaveformExtractor object

    Examples
    --------

    >>> # Instantiate
    >>> we = WaveformExtractor.create(recording, sorting, folder)
    
    >>> # Compute
    >>> we = we.set_params(...)
    >>> we = we.run(...)
    
    >>> # Retrieve
    >>> waveforms = we.get_waveforms(unit_id)
    >>> template = we.get_template(unit_id, mode='median')
    
    >>> # Load  from folder (in another session)
    >>> we = WaveformExtractor.load_from_folder(folder)
    
    """

    def __init__(self, recording, sorting, folder):
        assert recording.get_num_segments() == sorting.get_num_segments(), \
            "The recording and sorting objects must have the same number of segments!"
        np.testing.assert_almost_equal(recording.get_sampling_frequency(),
                                       sorting.get_sampling_frequency(), decimal=2)

        if not recording.is_filtered():
            raise Exception('The recording is not filtered, you must filter it using `bandpass_filter()`.'
                            'If the recording is already filtered, you can also do `recording.annotate(is_filtered=True)')

        self.recording = recording
        self.sorting = sorting
        self.folder = Path(folder)

        # cache in memory
        self._waveforms = {}
        self._template_std = {}
        self._template_average = {}
        self._template_median = {}
        self._template_quantile = {}
        self._params = {}

        if (self.folder / 'params.json').is_file():
            with open(str(self.folder / 'params.json'), 'r') as f:
                self._params = json.load(f)

    def __repr__(self):
        clsname = self.__class__.__name__
        nseg = self.recording.get_num_segments()
        nchan = self.recording.get_num_channels()
        nunits = self.sorting.get_num_units()
        txt = f'{clsname}: {nchan} channels - {nunits} units - {nseg} segments'
        if len(self._params) > 0:
            max_spikes_per_unit = self._params['max_spikes_per_unit']
            txt = txt + f'\n  before:{self.nbefore} after{self.nafter} n_per_units: {max_spikes_per_unit}'
        return txt

    @classmethod
    def load_from_folder(cls, folder):
        folder = Path(folder)
        recording = load_extractor(folder / 'recording.json')
        sorting = load_extractor(folder / 'sorting.json')
        we = cls(recording, sorting, folder)
        return we

    @classmethod
    def create(cls, recording, sorting, folder, remove_if_exists=False):
        folder = Path(folder)
        if folder.is_dir():
            if remove_if_exists:
                shutil.rmtree(folder)
            else:
                raise FileExistsError('Folder already exists')
        folder.mkdir(parents=True)

        if recording.is_dumpable:
            recording.dump(folder / 'recording.json', relative_to=None)
        if sorting.is_dumpable:
            sorting.dump(folder / 'sorting.json', relative_to=None)

        return cls(recording, sorting, folder)

    def _reset(self):
        self._waveforms = {}
        self._template_std = {}
        self._template_average = {}
        self._template_median = {}
        self._template_quantile = {}
        self._params = {}

        waveform_folder = self.folder / 'waveforms'
        if waveform_folder.is_dir():
            shutil.rmtree(waveform_folder)
        waveform_folder.mkdir()

    def set_params(self, ms_before=1., ms_after=2., max_spikes_per_unit=500, return_scaled=False, dtype=None):
        """
        Set parameters for waveform extraction

        Parameters
        ----------
        ms_before: float
            Cut out in ms before spike time
        ms_after: float
            Cut out in ms after spike time
        max_spikes_per_unit: int
            Maximum number of spikes to extract per unit
        return_scaled: bool
            If True and recording has gain_to_uV/offset_to_uV properties, waveforms are converted to uV.
        dtype: np.dtype
            The dtype of the computed waveforms
        """
        self._reset()

        if dtype is None:
            dtype = self.recording.get_dtype()

        if return_scaled:
            # check if has scaled values:
            if not self.recording.has_scaled_traces():
                print("Setting 'return_scaled' to False")
                return_scaled = False

        if np.issubdtype(dtype, np.integer) and return_scaled:
            dtype = "float32"

        if max_spikes_per_unit is not None:
            max_spikes_per_unit = int(max_spikes_per_unit)

        self._params = dict(
            ms_before=float(ms_before),
            ms_after=float(ms_after),
            max_spikes_per_unit=max_spikes_per_unit,
            return_scaled=return_scaled,
            dtype=dtype.str)

        (self.folder / 'params.json').write_text(
            json.dumps(check_json(self._params), indent=4), encoding='utf8')

    @property
    def nbefore(self):
        sampling_frequency = self.recording.get_sampling_frequency()
        nbefore = int(self._params['ms_before'] * sampling_frequency / 1000.)
        return nbefore

    @property
    def nafter(self):
        sampling_frequency = self.recording.get_sampling_frequency()
        nafter = int(self._params['ms_after'] * sampling_frequency / 1000.)
        return nafter

    @property
    def nsamples(self):
        return self.nbefore + self.nafter

    @property
    def return_scaled(self):
        return self._params['return_scaled']

    def _check_property_consistency(self, by_property):
        assert by_property in self.recording.get_property_keys(), f"Property {by_property} is not a " \
                                                                  f"recording property"
        assert by_property in self.sorting.get_property_keys(), f"Property {by_property} is not a " \
                                                                f"sorting property"

    def get_waveforms(self, unit_id, with_sample_index=False, by_property=None, with_channel_index=False):
        """
        Return waveforms

        Parameters
        ----------
        unit_id: int
            Unit id to retrieve waveforms for
        with_sample_index: bool
            If True, spike indices of extracted waveforms are returned (default False)
        by_property: object or None
            If given and 'by_property' is a property of both the associated recording and sorting objects,
            the waveforms are returned on the channels corresponding to the specified property (e.g. 'group')
        with_channel_index: bool
            If True, channel indices on which the template is defined are returned.

        Returns
        -------
        wfs: np.array
            The returned waveform (num_spikes, num_samples, num_channels)
        sample_indices: np.array
            If 'with_sample_index' is True, the spike indices corresponding to the waveforms extracted
        channel_indices: np.array
            If 'with_channel_index' is True, the channel indices on which the waveforms are extracted
        """
        assert unit_id in self.sorting.unit_ids, "'unit_id' is invalid"

        wfs = self._waveforms.get(unit_id, None)
        if wfs is None:
            waveform_file = self.folder / 'waveforms' / f'waveforms_{unit_id}.npy'
            if not waveform_file.is_file():
                raise Exception('waveforms not extracted yet : please do WaveformExtractor.run() fisrt')

            wfs = np.load(waveform_file)
            self._waveforms[unit_id] = wfs

        if by_property is not None:
            self._check_property_consistency(by_property)
            unit_property = self.sorting.get_property(by_property)[self.sorting.ids_to_indices([unit_id])[0]]
            rec_by = self.recording.split_by(by_property)
            assert unit_property in rec_by.keys(), f"Unit property {unit_property} cannot be found in the " \
                                                   f"recording properties"
            channels_indices = self.recording.ids_to_indices(rec_by[unit_property].get_channel_ids())
            wfs = wfs[:, :, channels_indices]
        else:
            channels_indices = self.recording.ids_to_indices(self.recording.get_channel_ids())

        if with_sample_index or with_channel_index:
            returns = (wfs,)
        else:
            return wfs

<<<<<<< HEAD
        if with_sample_index:
            sampled_index_file = self.folder / 'waveforms' / f'sampled_index_{unit_id}.npy'
            sampled_index = np.load(sampled_index_file)
            returns = returns + (sampled_index,)
        if with_channel_index:
            returns = returns + (channels_indices,)
        return returns

    def get_template(self, unit_id, mode='median', quantile_value=0.5, by_property=None):
=======
    def get_waveforms_segment(self, segment_index, unit_id):
        wfs, index_ar = self.get_waveforms(unit_id, with_index=True)
        segment_index_ar = np.array([i[1] for i in index_ar])
        return wfs[segment_index_ar == segment_index, :, :]

    def get_template(self, unit_id, mode='median', quantile_value=0.5):
>>>>>>> 8a348d44
        """
        Return template (average waveform)

        Parameters
        ----------
        unit_id: int
            Unit id to retrieve waveforms for
        mode: str
            'mean', 'median' (default), 'std'(standard deviation), 'quantile'
        quantile_value: float
            Quantile value for argument to np.quantile
        by_property: object or None
            If given and 'by_property' is a property of both the associated recording and sorting objects,
            the template is returned on the channels corresponding to the specified property (e.g. 'group')

        Returns
        -------
        template: np.array
            The returned template (num_samples, num_channels)
        channel_indices: np.array
            Channels used to get the template (if 'with_channel_index' is True)
        """
        assert mode in ('median', 'average', 'std', 'quantile')
        assert unit_id in self.sorting.unit_ids

        if mode == 'median':
            if unit_id in self._template_median and not by_property:
                return self._template_median[unit_id]
            else:
                wfs = self.get_waveforms(unit_id, by_property=by_property)
                template = np.median(wfs, axis=0)
                if not by_property:
                    self._template_median[unit_id] = template
                return template
        elif mode == 'average':
            if unit_id in self._template_average and not by_property:
                return self._template_average[unit_id]
            else:
                wfs = self.get_waveforms(unit_id, by_property=by_property)
                template = np.average(wfs, axis=0)
                if not by_property:
                    self._template_average[unit_id] = template
                return template
        elif mode == 'std':
            if unit_id in self._template_std and not by_property:
                return self._template_std[unit_id]
            else:
                wfs = self.get_waveforms(unit_id, by_property=by_property)
                template = np.std(wfs, axis=0)
                if not by_property:
                    self._template_std[unit_id] = template
                return template
        elif mode == 'quantile':
            if quantile_value in self._template_quantile and unit_id in self._template_quantile[quantile_value] \
                    and by_property is None:
                return self._template_quantile[quantile_value][unit_id]
            else:
                wfs = self.get_waveforms(unit_id, by_property=by_property)
                template = np.quantile(wfs, quantile_value, axis=0)
                if not by_property:
                    if quantile_value not in self._template_quantile:
                        self._template_quantile[quantile_value] = dict()
                    self._template_quantile[quantile_value][unit_id] = template
                return template

    def get_all_templates(self, unit_ids=None, mode='median', quantile_value=0.5, by_property=None):
        """
        Return several templates (average waveform)

        Parameters
        ----------
        unit_ids: list or None
            Unit ids to retrieve waveforms for
        mode: str
            'mean' or 'median' (default), 'std', 'quantile'
        quantile_value: float
            Quantile value as argument to np.quantile
        by_property: object or None
            If given and 'by_property' is a property of both the associated recording and sorting objects,
            the templates are returned on the channels corresponding to the specified property (e.g. 'group')

        Returns
        -------
        templates: np.array
            The returned templates (num_units, num_samples, num_channels)
        """
        if unit_ids is None:
            unit_ids = self.sorting.unit_ids
        if np.isscalar(unit_ids):
            unit_ids = np.array([unit_ids])
        dtype = self._params['dtype']

        if by_property is not None:
            self._check_property_consistency(by_property)
            rec_by = self.recording.split_by(by_property)
            num_channels = [rec.get_num_channels() for rec in rec_by.values()]
            if all([num_chans == num_channels[0] for num_chans in num_channels]):
                templates = np.zeros((len(unit_ids), self.nsamples, num_channels[0]), dtype=dtype)
            else:
                templates = np.zeros((len(unit_ids), self.nsamples, np.max(num_channels)), dtype=dtype)
        else:
            num_chans = self.recording.get_num_channels()
            templates = np.zeros((len(unit_ids), self.nsamples, num_chans), dtype=dtype)
        for i, unit_id in enumerate(unit_ids):
            template = self.get_template(unit_id, mode=mode, quantile_value=quantile_value,
                                         by_property=by_property)
            if template.shape[1] == templates.shape[2]:
                templates[i, :, :] = template
            else:
                # some channels are missing
                templates[i, :, :template.shape[1]] = template
        return templates

    def get_template_segment(self, unit_id, segment_index, quantile_value=None, mode='median'):
        assert mode in ('median', 'average', 'std', 'quantile')
        assert unit_id in self.sorting.unit_ids
        waveforms_segment = self.get_waveforms_segment(segment_index, unit_id)
        if mode == 'median':
            return np.median(waveforms_segment, axis=0)
        elif mode == 'average':
            return np.mean(waveforms_segment, axis=0)
        elif mode == 'std':
            return np.std(waveforms_segment, axis=0)
        elif mode == 'quantile':
            assert quantile_value is not None, 'enter quantile value'
            return np.quantile(waveforms_segment, quantile_value, axis=0)

    def sample_spikes(self):
        p = self._params
        nbefore = self.nbefore
        nafter = self.nafter

        selected_spikes = select_random_spikes_uniformly(self.recording, self.sorting,
                                                         self._params['max_spikes_per_unit'], nbefore, nafter)

        # store in a 2 columns (spike_index, segment_index) in a npy file
        for unit_id in self.sorting.unit_ids:

            n = np.sum([e.size for e in selected_spikes[unit_id]])
            sampled_index = np.zeros(n, dtype=[('spike_index', 'int64'), ('segment_index', 'int64')])
            pos = 0
            for segment_index in range(self.sorting.get_num_segments()):
                inds = selected_spikes[unit_id][segment_index]
                sampled_index[pos:pos + inds.size]['spike_index'] = inds
                sampled_index[pos:pos + inds.size]['segment_index'] = segment_index
                pos += inds.size

            sampled_index_file = self.folder / 'waveforms' / f'sampled_index_{unit_id}.npy'
            np.save(sampled_index_file, sampled_index)

        return selected_spikes

    def run(self, **job_kwargs):
        p = self._params
        sampling_frequency = self.recording.get_sampling_frequency()
        num_chans = self.recording.get_num_channels()
        nbefore = self.nbefore
        nafter = self.nafter
        return_scaled = self.return_scaled

        n_jobs = ensure_n_jobs(self.recording, job_kwargs.get('n_jobs', None))

        selected_spikes = self.sample_spikes()

        # get spike times
        selected_spike_times = {}
        for unit_id in self.sorting.unit_ids:
            selected_spike_times[unit_id] = []
            for segment_index in range(self.sorting.get_num_segments()):
                spike_times = self.sorting.get_unit_spike_train(unit_id=unit_id, segment_index=segment_index)
                sel = selected_spikes[unit_id][segment_index]
                selected_spike_times[unit_id].append(spike_times[sel])

        # prepare memmap
        wfs_memmap = {}
        for unit_id in self.sorting.unit_ids:
            file_path = self.folder / 'waveforms' / f'waveforms_{unit_id}.npy'
            n_spikes = np.sum([e.size for e in selected_spike_times[unit_id]])
            shape = (n_spikes, self.nsamples, num_chans)
            wfs = np.zeros(shape, dtype=p['dtype'])
            np.save(file_path, wfs)
            # wfs = np.load(file_path, mmap_mode='r+')
            wfs_memmap[unit_id] = file_path

        # and run
        func = _waveform_extractor_chunk
        init_func = _init_worker_waveform_extractor
        if n_jobs == 1:
            init_args = (self.recording, self.sorting,)
        else:
            init_args = (self.recording.to_dict(), self.sorting.to_dict(),)
        init_args = init_args + (wfs_memmap, selected_spikes, selected_spike_times, nbefore, nafter, return_scaled)
        processor = ChunkRecordingExecutor(self.recording, func, init_func, init_args, job_name='extract waveforms',
                                           **job_kwargs)
        processor.run()


def select_random_spikes_uniformly(recording, sorting, max_spikes_per_unit, nbefore=None, nafter=None):
    """
    Uniform random selection of spike across segment per units.
    
    This function does not select spikes near border if nbefore/nafter are not None.
    """
    unit_ids = sorting.unit_ids
    num_seg = sorting.get_num_segments()

    selected_spikes = {}
    for unit_id in unit_ids:
        # spike per segment
        n_per_segment = [sorting.get_unit_spike_train(unit_id, segment_index=i).size for i in range(num_seg)]
        cum_sum = [0] + np.cumsum(n_per_segment).tolist()
        total = np.sum(n_per_segment)
        if max_spikes_per_unit is not None:
            if total > max_spikes_per_unit:
                global_inds = np.random.choice(total, size=max_spikes_per_unit, replace=False)
                global_inds = np.sort(global_inds)
            else:
                global_inds = np.arange(total)
        else:
            global_inds = np.arange(total)
        sel_spikes = []
        for segment_index in range(num_seg):
            in_segment = (global_inds >= cum_sum[segment_index]) & (global_inds < cum_sum[segment_index + 1])
            inds = global_inds[in_segment] - cum_sum[segment_index]

            if max_spikes_per_unit is not None:
                # clean border when sub selection
                assert nafter is not None
                spike_times = sorting.get_unit_spike_train(unit_id=unit_id, segment_index=segment_index)
                sampled_spike_times = spike_times[inds]
                num_samples = recording.get_num_samples(segment_index=segment_index)
                mask = (sampled_spike_times >= nbefore) & (sampled_spike_times < (num_samples - nafter))
                inds = inds[mask]

            sel_spikes.append(inds)
        selected_spikes[unit_id] = sel_spikes
    return selected_spikes


# used by WaveformExtractor + ChunkRecordingExecutor
def _init_worker_waveform_extractor(recording, sorting, wfs_memmap,
                                    selected_spikes, selected_spike_times, nbefore, nafter, return_scaled):
    # create a local dict per worker
    worker_ctx = {}
    if isinstance(recording, dict):
        from spikeinterface.core import load_extractor
        recording = load_extractor(recording)
    worker_ctx['recording'] = recording

    if isinstance(sorting, dict):
        from spikeinterface.core import load_extractor
        sorting = load_extractor(sorting)
    worker_ctx['sorting'] = sorting

    worker_ctx['wfs_memmap_files'] = wfs_memmap
    worker_ctx['selected_spikes'] = selected_spikes
    worker_ctx['selected_spike_times'] = selected_spike_times
    worker_ctx['nbefore'] = nbefore
    worker_ctx['nafter'] = nafter
    worker_ctx['return_scaled'] = return_scaled

    num_seg = sorting.get_num_segments()
    unit_cum_sum = {}
    for unit_id in sorting.unit_ids:
        # spike per segment
        n_per_segment = [selected_spikes[unit_id][i].size for i in range(num_seg)]
        cum_sum = [0] + np.cumsum(n_per_segment).tolist()
        unit_cum_sum[unit_id] = cum_sum
    worker_ctx['unit_cum_sum'] = unit_cum_sum

    return worker_ctx


# used by WaveformExtractor + ChunkRecordingExecutor
def _waveform_extractor_chunk(segment_index, start_frame, end_frame, worker_ctx):
    # recover variables of the worker
    recording = worker_ctx['recording']
    sorting = worker_ctx['sorting']
    wfs_memmap_files = worker_ctx['wfs_memmap_files']
    selected_spikes = worker_ctx['selected_spikes']
    selected_spike_times = worker_ctx['selected_spike_times']
    nbefore = worker_ctx['nbefore']
    nafter = worker_ctx['nafter']
    return_scaled = worker_ctx['return_scaled']
    unit_cum_sum = worker_ctx['unit_cum_sum']

    seg_size = recording.get_num_samples(segment_index=segment_index)
    
    to_extract = {}
    for unit_id in sorting.unit_ids:
        spike_times = selected_spike_times[unit_id][segment_index]
        i0 = np.searchsorted(spike_times, start_frame)
        i1 = np.searchsorted(spike_times, end_frame)
        if i0 != i1:
            # protect from spikes on border :  spike_time<0 or spike_time>seg_size
            # usefull only when max_spikes_per_unit is not None
            # waveform will not be extracted and a zeros will be left in the memmap file
            while (spike_times[i0] - nbefore) < 0 and (i0!=i1):
                i0 = i0 + 1
            while (spike_times[i1-1] + nafter) > seg_size and (i0!=i1):
                i1 = i1 - 1

        if i0 != i1:            
            to_extract[unit_id] = i0, i1, spike_times[i0:i1]

    if len(to_extract) > 0:
        start = min(st[0] for _, _, st in to_extract.values()) - nbefore
        end = max(st[-1] for _, _, st in to_extract.values()) + nafter
        start = int(start)
        end = int(end)

        # load trace in memory
        traces = recording.get_traces(start_frame=start, end_frame=end, segment_index=segment_index,
                                      return_scaled=return_scaled)

        for unit_id, (i0, i1, local_spike_times) in to_extract.items():
            wfs = np.load(wfs_memmap_files[unit_id], mmap_mode="r+")
            for i in range(local_spike_times.size):
                st = local_spike_times[i]
                st = int(st)
                pos = unit_cum_sum[unit_id][segment_index] + i0 + i
                wfs[pos, :, :] = traces[st - start - nbefore:st - start + nafter, :]


def extract_waveforms(recording, sorting, folder,
                      load_if_exists=False,
                      ms_before=3., ms_after=4.,
                      max_spikes_per_unit=500,
                      overwrite=False,
                      return_scaled=True,
                      dtype=None,
                      **job_kwargs):
    """
    Extracts waveform on paired Recording-Sorting objects.
    Waveforms are persistent on disk and cached in memory.

    Parameters
    ----------
    recording: Recording
        The recording object
    sorting: Sorting
        The sorting object
    folder: str or Path
        The folder where waveforms are cached
    load_if_exists: bool
        If True and waveforms have already been extracted in the specified folder, they are loaded
        and not recomputed.
    ms_before: float
        Time in ms to cut before spike peak
    ms_after: float
        Time in ms to cut after spike peak
    max_spikes_per_unit: int or None
        Number of spikes per unit to extract waveforms from (default 500).
        Use None to extract waveforms for all spikes
    overwrite: bool
        If True and 'folder' exists, the folder is removed and waveforms are recomputed.
        Othewise an error is raised.
    return_scaled: bool
        If True and recording has gain_to_uV/offset_to_uV properties, waveforms are converted to uV.
    dtype: dtype or None
        Dtype of the output waveforms. If None, the recording dtype is maintained.

    {}

    Returns
    -------
    we: WaveformExtractor
        The WaveformExtractor object

    """
    folder = Path(folder)
    assert not (overwrite and load_if_exists), "Use either 'overwrite=True' or 'load_if_exists=True'"
    if overwrite and folder.is_dir():
        shutil.rmtree(folder)
    if load_if_exists and folder.is_dir():
        we = WaveformExtractor.load_from_folder(folder)
    else:
        we = WaveformExtractor.create(recording, sorting, folder)
        we.set_params(ms_before=ms_before, ms_after=ms_after, max_spikes_per_unit=max_spikes_per_unit, dtype=dtype,
                      return_scaled=return_scaled)
        we.run(**job_kwargs)

    return we


extract_waveforms.__doc__ = extract_waveforms.__doc__.format(_shared_job_kwargs_doc)<|MERGE_RESOLUTION|>--- conflicted
+++ resolved
@@ -245,7 +245,6 @@
         else:
             return wfs
 
-<<<<<<< HEAD
         if with_sample_index:
             sampled_index_file = self.folder / 'waveforms' / f'sampled_index_{unit_id}.npy'
             sampled_index = np.load(sampled_index_file)
@@ -254,15 +253,12 @@
             returns = returns + (channels_indices,)
         return returns
 
-    def get_template(self, unit_id, mode='median', quantile_value=0.5, by_property=None):
-=======
     def get_waveforms_segment(self, segment_index, unit_id):
-        wfs, index_ar = self.get_waveforms(unit_id, with_index=True)
+        wfs, index_ar = self.get_waveforms(unit_id, with_sample_index=True)
         segment_index_ar = np.array([i[1] for i in index_ar])
         return wfs[segment_index_ar == segment_index, :, :]
 
-    def get_template(self, unit_id, mode='median', quantile_value=0.5):
->>>>>>> 8a348d44
+    def get_template(self, unit_id, mode='median', quantile_value=0.5, by_property=None):
         """
         Return template (average waveform)
 
@@ -550,7 +546,7 @@
     unit_cum_sum = worker_ctx['unit_cum_sum']
 
     seg_size = recording.get_num_samples(segment_index=segment_index)
-    
+
     to_extract = {}
     for unit_id in sorting.unit_ids:
         spike_times = selected_spike_times[unit_id][segment_index]
@@ -565,7 +561,7 @@
             while (spike_times[i1-1] + nafter) > seg_size and (i0!=i1):
                 i1 = i1 - 1
 
-        if i0 != i1:            
+        if i0 != i1:
             to_extract[unit_id] = i0, i1, spike_times[i0:i1]
 
     if len(to_extract) > 0:
