"""Cluster quality metrics computed from principal components."""

from cmath import nan
import numpy as np
from tqdm.auto import tqdm
import scipy.stats
import scipy.spatial.distance
from sklearn.discriminant_analysis import LinearDiscriminantAnalysis
from sklearn.neighbors import NearestNeighbors
from sklearn.decomposition import IncrementalPCA
from joblib import delayed, Parallel
from copy import deepcopy
import warnings

from .misc_metrics import compute_num_spikes

<<<<<<< HEAD
import spikeinterface as si
from ..core import get_random_data_chunks, compute_sparsity, WaveformExtractor
from ..core.job_tools import tqdm_joblib
from ..core.template_tools import get_template_extremum_channel

=======
from ..core import get_random_data_chunks, load_waveforms, compute_sparsity, WaveformExtractor
from ..core.job_tools import tqdm_joblib
from ..core.template_tools import get_template_extremum_channel
>>>>>>> 896115bf
from ..postprocessing import WaveformPrincipalComponent


_possible_pc_metric_names = ['isolation_distance', 'l_ratio', 'd_prime',
                             'nearest_neighbor', 'nn_isolation', 'nn_noise_overlap']


_default_params = dict(
    nearest_neighbor=dict(
        max_spikes=10000,
        n_neighbors=5,
    ),
    nn_isolation=dict(
        max_spikes=10000,
        min_spikes=10,
        n_neighbors=4,
        n_components=10,
        radius_um=100,
        peak_sign='neg'
    ),
    nn_noise_overlap=dict(
        max_spikes=10000,
        min_spikes=10,
        n_neighbors=4,
        n_components=10,
        radius_um=100,
        peak_sign='neg'
    )
)


def get_quality_pca_metric_list():
    """Get a list of the available PCA-based quality metrics."""
    return deepcopy(_possible_pc_metric_names)


def calculate_pc_metrics(pca, metric_names=None, sparsity=None, qm_params=None,
                         seed=None, n_jobs=1, progress_bar=False):
    """Calculate principal component derived metrics.

    Parameters
    ----------
    pca : WaveformPrincipalComponent
        Waveform object with principal components computed.
    metric_names : list of str, optional
        The list of PC metrics to compute.
        If not provided, defaults to all PC metrics.
    sparsity: ChannelSparsity or None
        The sparsity object. This is used also to identify neighbor
        units and speed up computations. If None (default) all channels and all units are used
        for each unit.
    qm_params : dict or None
        Dictionary with parameters for each PC metric function.
    seed : int, optional, default: None
        Random seed value.
    n_jobs : int
        Number of jobs to parallelize metric computations.
    progress_bar : bool
        If True, progress bar is shown.

    Returns
    -------
    pc_metrics : dict
        The computed PC metrics.
    """
    if metric_names is None:
        metric_names = _possible_pc_metric_names
    if qm_params is None:
        qm_params = _default_params

    assert isinstance(pca, WaveformPrincipalComponent)
    we = pca.waveform_extractor
    extremum_channels = get_template_extremum_channel(we)

    unit_ids = we.unit_ids
    channel_ids = we.channel_ids

    # create output dict of dict  pc_metrics['metric_name'][unit_id]
    pc_metrics = {k: {} for k in metric_names}
    if 'nearest_neighbor' in metric_names:
        pc_metrics.pop('nearest_neighbor')
        pc_metrics['nn_hit_rate'] = {}
        pc_metrics['nn_miss_rate'] = {}

    run_in_parallel = n_jobs > 1

    units_loop = enumerate(unit_ids)
    if progress_bar and not run_in_parallel:
        units_loop = tqdm(units_loop, desc="Computing PCA metrics", total=len(unit_ids))

    if run_in_parallel:
        parallel_functions = []

    all_labels, all_pcs = pca.get_all_projections()
    for unit_ind, unit_id in units_loop:        
        if we.is_sparse():
            neighbor_channel_ids = we.sparsity.unit_id_to_channel_ids[unit_id]
            neighbor_unit_ids = [other_unit for other_unit in unit_ids
                                 if extremum_channels[other_unit] in neighbor_channel_ids]
        elif sparsity is not None:
            neighbor_channel_ids = sparsity.unit_id_to_channel_ids[unit_id]
            neighbor_unit_ids = [other_unit for other_unit in unit_ids 
                                 if extremum_channels[other_unit] in neighbor_channel_ids]
        else:
            neighbor_channel_ids = channel_ids
            neighbor_unit_ids = unit_ids
        neighbor_channel_indices = we.channel_ids_to_indices(neighbor_channel_ids)

        labels = all_labels[np.in1d(all_labels, neighbor_unit_ids)]
        pcs = all_pcs[np.in1d(all_labels, neighbor_unit_ids)][:, :, neighbor_channel_indices]
        pcs_flat = pcs.reshape(pcs.shape[0], -1)

        func_args = (pcs_flat, labels, metric_names, unit_id, unit_ids, qm_params, seed, we.folder)

        if not run_in_parallel:
            pca_metrics_unit = pca_metrics_one_unit(*func_args)
            for metric_name, metric in pca_metrics_unit.items():
                pc_metrics[metric_name][unit_id] = metric
        else:
            parallel_functions.append(delayed(pca_metrics_one_unit)(*func_args))

    if run_in_parallel:
        if progress_bar:
            units_loop = tqdm(units_loop, desc="Computing PCA metrics", total=len(unit_ids))
            with tqdm_joblib(units_loop) as pb:
                pc_metrics_units = Parallel(n_jobs=n_jobs)(parallel_functions)
        else:
            pc_metrics_units = Parallel(n_jobs=n_jobs)(parallel_functions)

        for ui, pca_metrics_unit in enumerate(pc_metrics_units):
            unit_id = unit_ids[ui]
            for metric_name, metric in pca_metrics_unit.items():
                pc_metrics[metric_name][unit_id] = metric

    return pc_metrics


#################################################################
# Code from spikemetrics

def mahalanobis_metrics(all_pcs, all_labels, this_unit_id):
    """Calculates isolation distance and L-ratio (metrics computed from Mahalanobis distance)

    Parameters
    ----------
    all_pcs : 2d array
        The PCs for all spikes, organized as [num_spikes, PCs].
    all_labels : 1d array
        The cluster labels for all spikes. Must have length of number of spikes.
    this_unit_id : int
        The ID for the unit to calculate these metrics for.

    Returns
    -------
    isolation_distance : float
        Isolation distance of this unit.
    l_ratio : float
        L-ratio for this unit.

    Reference
    ---------
    Based on metrics described in Schmitzer-Torbert et al. (2005) Neurosci 131: 1-11
    """

    pcs_for_this_unit = all_pcs[all_labels == this_unit_id, :]
    pcs_for_other_units = all_pcs[all_labels != this_unit_id, :]

    mean_value = np.expand_dims(np.mean(pcs_for_this_unit, 0), 0)

    try:
        VI = np.linalg.inv(np.cov(pcs_for_this_unit.T))
    except np.linalg.linalg.LinAlgError:
        # case of singular matrix
        return np.nan, np.nan

    mahalanobis_other = np.sort(scipy.spatial.distance.cdist(mean_value,
                                                             pcs_for_other_units,
                                                             'mahalanobis', VI=VI)[0])

    mahalanobis_self = np.sort(scipy.spatial.distance.cdist(mean_value,
                                                            pcs_for_this_unit,
                                                            'mahalanobis', VI=VI)[0])

    # number of spikes
    n = np.min([pcs_for_this_unit.shape[0], pcs_for_other_units.shape[0]])

    if n >= 2:
        dof = pcs_for_this_unit.shape[1]  # number of features
        l_ratio = np.sum(1 - scipy.stats.chi2.cdf(pow(mahalanobis_other, 2), dof)) \
            / mahalanobis_self.shape[0]
        isolation_distance = pow(mahalanobis_other[n - 1], 2)
        # if math.isnan(l_ratio):
        #     print("NaN detected", mahalanobis_other, VI)
    else:
        l_ratio = np.nan
        isolation_distance = np.nan

    return isolation_distance, l_ratio


def lda_metrics(all_pcs, all_labels, this_unit_id):
    """Calculates d-prime based on Linear Discriminant Analysis.

    Parameters
    ----------
    all_pcs : 2d array
        The PCs for all spikes, organized as [num_spikes, PCs].
    all_labels : 1d array
        The cluster labels for all spikes. Must have length of number of spikes.
    this_unit_id : int
        The ID for the unit to calculate these metrics for.

    Returns
    -------
    d_prime : float
        D prime measure of this unit.

    Reference
    ---------
    Based on metric described in Hill et al. (2011) J Neurosci 31: 8699-8705
    """

    X = all_pcs

    y = np.zeros((X.shape[0],), dtype='bool')
    y[all_labels == this_unit_id] = True

    lda = LinearDiscriminantAnalysis(n_components=1)

    X_flda = lda.fit_transform(X, y)

    flda_this_cluster = X_flda[np.where(y)[0]]
    flda_other_cluster = X_flda[np.where(np.invert(y))[0]]

    d_prime = (np.mean(flda_this_cluster) - np.mean(flda_other_cluster)) / np.sqrt(
        0.5 * (np.std(flda_this_cluster) ** 2 + np.std(flda_other_cluster) ** 2))

    return d_prime


def nearest_neighbors_metrics(all_pcs, all_labels, this_unit_id, max_spikes, n_neighbors):
    """
    Calculates unit contamination based on NearestNeighbors search in PCA space.

    Parameters
    ----------
    all_pcs : 2d array
        The PCs for all spikes, organized as [num_spikes, PCs].
    all_labels : 1d array
        The cluster labels for all spikes. Must have length of number of spikes.
    this_unit_id : int
        The ID for the unit to calculate these metrics for.
    max_spikes : int
        The number of spikes to use, per cluster.
        Note that the calculation can be very slow when this number is >20000.
    n_neighbors : int
        The number of neighbors to use.

    Returns
    -------
    hit_rate : float
        Fraction of neighbors for target cluster that are also in target cluster.
    miss_rate : float
        Fraction of neighbors outside target cluster that are in target cluster.

    Notes
    -----
    A is a (hopefully) representative subset of cluster X

    NN_hit(X) = 1/k \\sum_i=1^k |{{x in A such that ith closest neighbor is in X}}| / |A|

    Reference
    ---------
    Based on metrics described in Chung, Magland et al. (2017) Neuron 95: 1381-1394
    """

    total_spikes = all_pcs.shape[0]
    ratio = max_spikes / total_spikes

    # if no other units in the vicinity, return best possible option
    if len(np.unique(all_labels)) == 1:
        warnings.warn(f"No other units found in the vicinity of {this_unit}. Setting nn_hit_rate=1 and nn_miss_rate=0")
        return 1.0, 0.0

    this_unit = all_labels == this_unit_id
    this_unit_pcs = all_pcs[this_unit, :]
    other_units_pcs = all_pcs[np.invert(this_unit), :]
    X = np.concatenate((this_unit_pcs, other_units_pcs), 0)

    num_obs_this_unit = np.sum(this_unit)

    if ratio < 1:
        inds = np.arange(0, X.shape[0] - 1, 1 / ratio).astype('int')
        X = X[inds, :]
        num_obs_this_unit = int(num_obs_this_unit * ratio)

    nbrs = NearestNeighbors(n_neighbors=n_neighbors,
                            algorithm='ball_tree').fit(X)
    distances, indices = nbrs.kneighbors(X)

    this_cluster_nearest = indices[:num_obs_this_unit, 1:].flatten()
    other_cluster_nearest = indices[num_obs_this_unit:, 1:].flatten()

    hit_rate = np.mean(this_cluster_nearest < num_obs_this_unit)
    miss_rate = np.mean(other_cluster_nearest < num_obs_this_unit)

    return hit_rate, miss_rate


def nearest_neighbors_isolation(waveform_extractor: WaveformExtractor, this_unit_id: int,
                                max_spikes: int = 1000, min_spikes: int = 10, n_neighbors: int = 5,
                                n_components: int = 10, radius_um: float = 100, peak_sign: str = 'neg',
                                min_spatial_overlap: float = 0.5, seed=None):
    """Calculates unit isolation based on NearestNeighbors search in PCA space.

    Parameters
    ----------
    waveform_extractor : WaveformExtractor
        The waveform extractor object.
    this_unit_id : int
        The ID for the unit to calculate these metrics for.
    max_spikes : int, optional, default: 1000
        Max number of spikes to use per unit.
    min_spikes : int, optional, defalt: 10
        Min number of spikes a unit must have to go through with metric computation.
        Units with spikes < min_spikes gets numpy.NaN as the quality metric.
    n_neighbors : int, optional, default: 5
        Number of neighbors to check membership of.
    n_components : int, optional, default: 10
        The number of PC components to use to project the snippets to.
    radius_um : float, optional, default: 100
        The radius, in um, that channels need to be within the peak channel to be included.
    peak_sign: str, optional, default: 'neg'
        The peak_sign used to compute sparsity and neighbor units. Used if waveform_extractor 
        is not sparse already.
    min_spatial_overlap : float, optional, default: 100
        In case waveform_extractor is sparse, other units are selected if they share at least 
        `min_spatial_overlap * n_target_unit_channels` with the target unit
    seed : int, optional, default: None
        Seed for random subsampling of spikes.

    Returns
    -------
    nn_isolation : float
        The calculation nearest neighbor isolation metric for `this_unit_id`.
        If the unit has fewer than `min_spikes`, returns numpy.NaN instead.

    Notes
    -----
    The overall logic of this approach is:
    1) Choose a cluster
    2) Compute the isolation score with every other cluster
    3) Isolation score is defined as the min of (2) (i.e. 'worst-case measure')

    The implementation of this approach is:

    Let A and B be two clusters from sorting.

    We set |A| = |B|:
        If max_spikes < |A| and max_spikes < |B|:
            Then randomly subsample max_spikes samples from A and B.
        If max_spikes > min(|A|, |B|) (e.g. |A| > max_spikes > |B|):
            Then randomly subsample min(|A|, |B|) samples from A and B.
    This is because the metric is affected by the size of the clusters being compared
    independently of how well-isolated they are.

    We also restrict the waveforms to channels with significant signal.

    See docstring for `_compute_isolation` for the definition of isolation score.

    Reference
    ---------
    Based on isolation metric described in Chung et al. (2017) Neuron 95: 1381-1394.
    """
    rng = np.random.default_rng(seed=seed)

    sorting = waveform_extractor.sorting
    all_units_ids = sorting.get_unit_ids()
    n_spikes_all_units = compute_num_spikes(waveform_extractor)

    # if target unit has fewer than `min_spikes` spikes, print out a warning and return NaN
    if n_spikes_all_units[this_unit_id] < min_spikes:
        warnings.warn(f'Warning: unit {this_unit_id} has fewer spikes than ',
                      f'specified by `min_spikes` ({min_spikes}); ',
                      f'returning NaN as the quality metric...')
        return np.nan
    else:
        # first remove the units with too few spikes
        unit_ids_to_keep = np.array([unit for unit, num_spikes in n_spikes_all_units.items()
                                     if num_spikes >= min_spikes])
        sorting = sorting.select_units(unit_ids=unit_ids_to_keep)

        all_units_ids = sorting.get_unit_ids()
        other_units_ids = np.setdiff1d(all_units_ids, this_unit_id)

        # get waveforms of target unit
        waveforms_target_unit = waveform_extractor.get_waveforms(unit_id=this_unit_id)
        n_spikes_target_unit = waveforms_target_unit.shape[0]

        # find units whose signal channels (i.e. channels inside some radius around
        # the channel with largest amplitude) overlap with signal channels of the target unit
<<<<<<< HEAD
        sparsity = compute_sparsity(waveform_extractor, peak_sign='both', method='radius', radius_um=radius_um)
        closest_chans_all = sparsity.unit_id_to_channel_indices
        closest_chans_target_unit = closest_chans_all[this_unit_id]
=======
        if waveform_extractor.is_sparse():
            sparsity = waveform_extractor.sparsity
        else:
            sparsity = compute_sparsity(waveform_extractor, method='radius', peak_sign=peak_sign,
                                        radius_um=radius_um)
        closest_chans_target_unit = sparsity.unit_id_to_channel_indices[this_unit_id]
        n_channels_target_unit = len(closest_chans_target_unit)
        # select other units that have a minimum spatial overlap with target unit
>>>>>>> 896115bf
        other_units_ids = [unit_id for unit_id in other_units_ids if
                           np.sum(np.in1d(sparsity.unit_id_to_channel_indices[unit_id], closest_chans_target_unit))
                           >= (n_channels_target_unit * min_spatial_overlap)]

        # if no unit is within neighborhood of target unit, then just say isolation is 1 (best possible)
        if not other_units_ids:
            nn_isolation = 1
        # if there are units to compare, then compute isolation with each
        else:
            isolation = np.zeros(len(other_units_ids),)
            for other_unit_id in other_units_ids:
                waveforms_other_unit = waveform_extractor.get_waveforms(unit_id=other_unit_id)
                n_spikes_other_unit = waveforms_other_unit.shape[0]
                closest_chans_other_unit = sparsity.unit_id_to_channel_indices[other_unit_id]
                n_snippets = np.min([n_spikes_target_unit, n_spikes_other_unit, max_spikes])

                # make the two clusters equal in terms of: number of spikes & channels with signal
                waveforms_target_unit_idx = rng.choice(n_spikes_target_unit, size=n_snippets, replace=False)
                waveforms_target_unit_sampled = waveforms_target_unit[waveforms_target_unit_idx]
                waveforms_other_unit_idx = rng.choice(n_spikes_other_unit, size=n_snippets, replace=False)
                waveforms_other_unit_sampled = waveforms_other_unit[waveforms_other_unit_idx]

                # project this unit and other unit waveforms on common subspace
                common_channel_idxs = np.intersect1d(closest_chans_target_unit, closest_chans_other_unit)
                if waveform_extractor.is_sparse():
                    # in this case, waveforms are sparse so we need to do some smart indexing
                    waveforms_target_unit_sampled = \
                        waveforms_target_unit_sampled[:, :, np.in1d(closest_chans_target_unit, common_channel_idxs)]
                    waveforms_other_unit_sampled = \
                        waveforms_other_unit_sampled[:, :, np.in1d(closest_chans_other_unit, common_channel_idxs)]
                else:
                    waveforms_target_unit_sampled = waveforms_target_unit_sampled[:, :, common_channel_idxs]
                    waveforms_other_unit_sampled = waveforms_other_unit_sampled[:, :, common_channel_idxs]

                # compute principal components after concatenation
                all_snippets = np.concatenate([waveforms_target_unit_sampled.reshape((n_snippets, -1)),
                                               waveforms_other_unit_sampled.reshape((n_snippets, -1))], axis=0)
                pca = IncrementalPCA(n_components=n_components)
                pca.partial_fit(all_snippets)
                projected_snippets = pca.transform(all_snippets)

                # compute isolation
                isolation[other_unit_id == other_units_ids] = _compute_isolation(projected_snippets[:n_snippets, :],
                                                                                 projected_snippets[n_snippets:, :],
                                                                                 n_neighbors)
            # isolation metric is the minimum of the pairwise isolations
            nn_isolation = np.min(isolation)

        return nn_isolation


def nearest_neighbors_noise_overlap(waveform_extractor: WaveformExtractor,
                                    this_unit_id: int, max_spikes: int = 1000,
                                    min_spikes: int = 10, n_neighbors: int = 5,
                                    n_components: int = 10, radius_um: float = 100,
                                    peak_sign: str = 'neg', seed=None):
    """Calculates unit noise overlap based on NearestNeighbors search in PCA space.

    Parameters
    ----------
    waveform_extractor : WaveformExtractor
        The waveform extractor object.
    this_unit_id : int
        The ID of the unit to calculate this metric on.
    max_spikes : int, optional, default: 1000
        The max number of spikes to use per cluster.
    min_spikes : int, optional, defalt: 10
        Min number of spikes a unit must have to go through with metric computation.
        Units with spikes < min_spikes gets numpy.NaN as the quality metric.
    n_neighbors : int, optional, default: 5
        The number of neighbors to check membership.
    n_components : int, optional, default: 10
        The number of PC components to use to project the snippets to.
    radius_um : float, optional, default: 100
        The radius, in um, that channels need to be within the peak channel to be included.
    peak_sign: str, optional, default: 'neg'
        The peak_sign used to compute sparsity and neighbor units. Used if waveform_extractor 
        is not sparse already.
    seed : int, optional, default: 0
        Random seed for subsampling spikes.

    Returns
    -------
    nn_noise_overlap : float
        The computed nearest neighbor noise estimate.
        If the unit has fewer than `min_spikes`, returns numpy.NaN instead.

    Notes
    -----
    The general logic of this measure is:
    1. Generate a noise cluster by randomly sampling voltage snippets from recording.
    2. Subtract projection onto the weighted average of noise snippets
       of both the target and noise clusters to correct for bias in sampling.
    3. Compute the isolation score between the noise cluster and the target cluster.

    As with nn_isolation, the clusters that are compared (target and noise clusters)
    have the same number of spikes.

    See docstring for `_compute_isolation` for the definition of isolation score.

    Reference
    ---------
    Based on noise overlap metric described in Chung et al. (2017) Neuron 95: 1381-1394.
    """
    rng = np.random.default_rng(seed=seed)

    n_spikes_all_units = compute_num_spikes(waveform_extractor)

    # if target unit has fewer than `min_spikes` spikes, print out a warning and return NaN
    if n_spikes_all_units[this_unit_id] < min_spikes:
        warnings.warn(f'Warning: unit {this_unit_id} has fewer spikes than ',
                      f'specified by `min_spikes` ({min_spikes}); ',
                      f'returning NaN as the quality metric...')
        return np.nan
    else:
        # get random snippets from the recording to create a noise cluster
        recording = waveform_extractor.recording
        noise_cluster = get_random_data_chunks(recording, return_scaled=waveform_extractor.return_scaled,
                                               num_chunks_per_segment=max_spikes,
                                               chunk_size=waveform_extractor.nsamples, seed=seed)
        noise_cluster = np.reshape(noise_cluster, (max_spikes, waveform_extractor.nsamples, -1))

        # get waveforms for target cluster
        waveforms = waveform_extractor.get_waveforms(unit_id=this_unit_id).copy()

        # adjust the size of the target and noise clusters to be equal
        if waveforms.shape[0] > max_spikes:
            wf_ind = rng.choice(waveforms.shape[0], max_spikes, replace=False)
            waveforms = waveforms[wf_ind]
            n_snippets = max_spikes
        elif waveforms.shape[0] < max_spikes:
            noise_ind = rng.choice(noise_cluster.shape[0], waveforms.shape[0], replace=False)
            noise_cluster = noise_cluster[noise_ind]
            n_snippets = waveforms.shape[0]
        else:
            n_snippets = max_spikes

        # restrict to channels with significant signal
<<<<<<< HEAD
        sparsity = compute_sparsity(waveform_extractor, peak_sign='both', method='radius', radius_um=radius_um)
        closest_chans_idx = sparsity.unit_id_to_channel_indices
        waveforms = waveforms[:, :, closest_chans_idx[this_unit_id]]
        noise_cluster = noise_cluster[:, :, closest_chans_idx[this_unit_id]]
=======
        if waveform_extractor.is_sparse():
            sparsity = waveform_extractor.sparsity
        else:
            sparsity = compute_sparsity(waveform_extractor, method='radius', peak_sign=peak_sign,
                                        radius_um=radius_um)
        noise_cluster = noise_cluster[:, :, sparsity.unit_id_to_channel_indices[this_unit_id]]
>>>>>>> 896115bf

        # compute weighted noise snippet (Z)
        median_waveform = waveform_extractor.get_template(unit_id=this_unit_id, mode='median')

        # in case waveform_extractor is sparse, waveforms and templates are already sparse
        if not waveform_extractor.is_sparse():
            waveforms = waveforms[:, :, sparsity.unit_id_to_channel_indices[this_unit_id]]
            median_waveform = median_waveform[:, sparsity.unit_id_to_channel_indices[this_unit_id]]

        tmax, chmax = np.unravel_index(np.argmax(np.abs(median_waveform)), median_waveform.shape)
        weights = [noise_clip[tmax, chmax] for noise_clip in noise_cluster]
        weights = np.asarray(weights)
        weights = weights / np.sum(weights)
        weighted_noise_snippet = np.sum(weights * noise_cluster.swapaxes(0, 2), axis=2).swapaxes(0, 1)

        # subtract projection onto weighted noise snippet
        for snippet in range(n_snippets):
            waveforms[snippet, :, :] = \
                _subtract_clip_component(waveforms[snippet, :, :], weighted_noise_snippet)
            noise_cluster[snippet, :, :] = \
                _subtract_clip_component(noise_cluster[snippet, :, :], weighted_noise_snippet)

        # compute principal components after concatenation
        all_snippets = np.concatenate([waveforms.reshape((n_snippets, -1)),
                                       noise_cluster.reshape((n_snippets, -1))], axis=0)
        pca = IncrementalPCA(n_components=n_components)
        pca.partial_fit(all_snippets)
        projected_snippets = pca.transform(all_snippets)

        # compute overlap
        nn_noise_overlap = 1 - _compute_isolation(projected_snippets[:n_snippets, :],
                                                  projected_snippets[n_snippets:, :],
                                                  n_neighbors)

        return nn_noise_overlap


def _subtract_clip_component(clip1, component):

    V1 = clip1.flatten()
    V2 = component.flatten()
    V1 = V1 - V2 * np.dot(V1, V2) / np.dot(V2, V2)

    return V1.reshape(clip1.shape)


def _compute_isolation(pcs_target_unit, pcs_other_unit, n_neighbors: int):
    """
    Computes the isolation score used for nn_isolation and nn_noise_overlap

    Parameters
    ----------
    pcs_target_unit : 2d array
        PCA projection of the spikes in the target cluster, as [n_spikes, n_components].
    pcs_other_unit : 2d array
        PCA projection of the spikes in the other cluster, as [n_spikes, n_components].
    n_neighbors : int
        The number of nearest neighbors to check membership of.

    Returns
    -------
    isolation : float
        The computed isolation score.

    Notes
    -----
    Definition of isolation score:
        Isolation(A, B) = 1/k \\sum_{j=1}^k |{x \\in A U B: \rho(x)=\rho(jth nearest neighbor of x)}| / |A U B|
            where \rho(x) is the cluster x belongs to (in this case, either A or B)
    Note that this definition implies that the isolation score:
        (1) ranges from 0 to 1; and
        (2) is symmetric, i.e. Isolation(A, B) = Isolation(B, A)
    """

    # get lengths
    n_spikes_target = pcs_target_unit.shape[0]
    n_spikes_other = pcs_other_unit.shape[0]

    # concatenate
    pcs_concat = np.concatenate((pcs_target_unit, pcs_other_unit), axis=0)
    label_concat = np.concatenate((np.zeros(n_spikes_target), np.ones(n_spikes_other)))

    # if n_neighbors is greater than the number of spikes in both clusters, set it to max possible
    if n_neighbors > len(label_concat):
        n_neighbors_adjusted = len(label_concat)-1
    else:
        n_neighbors_adjusted = n_neighbors

    _, membership_ind = NearestNeighbors(
        n_neighbors=n_neighbors_adjusted, algorithm='auto').fit(pcs_concat).kneighbors()

    target_nn_in_target = np.sum(label_concat[membership_ind[:n_spikes_target]] == 0)
    other_nn_in_other = np.sum(label_concat[membership_ind[n_spikes_target:]] == 1)

    isolation = (target_nn_in_target + other_nn_in_other) / (n_spikes_target+n_spikes_other) / n_neighbors_adjusted

    return isolation


def pca_metrics_one_unit(pcs_flat, labels, metric_names, unit_id,
                         unit_ids, qm_params, seed, we_folder):
    if 'nn_isolation' in metric_names or 'nn_noise_overlap' in metric_names:
        we = load_waveforms(we_folder)

    pc_metrics = {}
    # metrics
    if 'isolation_distance' in metric_names or 'l_ratio' in metric_names:
        try:
            isolation_distance, l_ratio = mahalanobis_metrics(pcs_flat, labels, unit_id)
        except:
            isolation_distance = np.nan
            l_ratio = np.nan
        if 'isolation_distance' in metric_names:
            pc_metrics['isolation_distance'] = isolation_distance
        if 'l_ratio' in metric_names:
            pc_metrics['l_ratio'] = l_ratio

    if 'd_prime' in metric_names:
        if len(unit_ids) == 1:
            d_prime = np.nan
        else:
            try:
                d_prime = lda_metrics(pcs_flat, labels, unit_id)
            except:
                d_prime = np.nan
        pc_metrics['d_prime'] = d_prime

    if 'nearest_neighbor' in metric_names:
        try:
            nn_hit_rate, nn_miss_rate = nearest_neighbors_metrics(pcs_flat, labels, unit_id, 
                                                                  **qm_params['nearest_neighbor'])
        except:
            nn_hit_rate = np.nan
            nn_miss_rate = np.nan
        pc_metrics['nn_hit_rate'] = nn_hit_rate
        pc_metrics['nn_miss_rate'] = nn_miss_rate

    if 'nn_isolation' in metric_names:
        try:
            nn_isolation = nearest_neighbors_isolation(we, unit_id, seed=seed, **qm_params['nn_isolation'])
        except:
            nn_isolation = np.nan
        pc_metrics['nn_isolation'] = nn_isolation

    if 'nn_noise_overlap' in metric_names:
        try:
            nn_noise_overlap = nearest_neighbors_noise_overlap(we, unit_id, seed=seed, **qm_params['nn_noise_overlap'])
        except:
            nn_noise_overlap = np.nan
        pc_metrics['nn_noise_overlap'] = nn_noise_overlap

    return pc_metrics<|MERGE_RESOLUTION|>--- conflicted
+++ resolved
@@ -10,21 +10,20 @@
 from sklearn.decomposition import IncrementalPCA
 from joblib import delayed, Parallel
 from copy import deepcopy
-import warnings
-
-from .misc_metrics import compute_num_spikes
-
-<<<<<<< HEAD
+
 import spikeinterface as si
 from ..core import get_random_data_chunks, compute_sparsity, WaveformExtractor
 from ..core.job_tools import tqdm_joblib
 from ..core.template_tools import get_template_extremum_channel
 
-=======
+from ..postprocessing import WaveformPrincipalComponent
+import warnings
+
+from .misc_metrics import compute_num_spikes
+
 from ..core import get_random_data_chunks, load_waveforms, compute_sparsity, WaveformExtractor
 from ..core.job_tools import tqdm_joblib
 from ..core.template_tools import get_template_extremum_channel
->>>>>>> 896115bf
 from ..postprocessing import WaveformPrincipalComponent
 
 
@@ -426,11 +425,6 @@
 
         # find units whose signal channels (i.e. channels inside some radius around
         # the channel with largest amplitude) overlap with signal channels of the target unit
-<<<<<<< HEAD
-        sparsity = compute_sparsity(waveform_extractor, peak_sign='both', method='radius', radius_um=radius_um)
-        closest_chans_all = sparsity.unit_id_to_channel_indices
-        closest_chans_target_unit = closest_chans_all[this_unit_id]
-=======
         if waveform_extractor.is_sparse():
             sparsity = waveform_extractor.sparsity
         else:
@@ -439,7 +433,6 @@
         closest_chans_target_unit = sparsity.unit_id_to_channel_indices[this_unit_id]
         n_channels_target_unit = len(closest_chans_target_unit)
         # select other units that have a minimum spatial overlap with target unit
->>>>>>> 896115bf
         other_units_ids = [unit_id for unit_id in other_units_ids if
                            np.sum(np.in1d(sparsity.unit_id_to_channel_indices[unit_id], closest_chans_target_unit))
                            >= (n_channels_target_unit * min_spatial_overlap)]
@@ -578,19 +571,12 @@
             n_snippets = max_spikes
 
         # restrict to channels with significant signal
-<<<<<<< HEAD
-        sparsity = compute_sparsity(waveform_extractor, peak_sign='both', method='radius', radius_um=radius_um)
-        closest_chans_idx = sparsity.unit_id_to_channel_indices
-        waveforms = waveforms[:, :, closest_chans_idx[this_unit_id]]
-        noise_cluster = noise_cluster[:, :, closest_chans_idx[this_unit_id]]
-=======
         if waveform_extractor.is_sparse():
             sparsity = waveform_extractor.sparsity
         else:
             sparsity = compute_sparsity(waveform_extractor, method='radius', peak_sign=peak_sign,
                                         radius_um=radius_um)
         noise_cluster = noise_cluster[:, :, sparsity.unit_id_to_channel_indices[this_unit_id]]
->>>>>>> 896115bf
 
         # compute weighted noise snippet (Z)
         median_waveform = waveform_extractor.get_template(unit_id=this_unit_id, mode='median')
