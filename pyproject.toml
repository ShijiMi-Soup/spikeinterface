--- conflicted
+++ resolved
@@ -82,12 +82,8 @@
     "matplotlib",
     "ipympl",
     "ipywidgets",
-<<<<<<< HEAD
-    "sortingview>=0.11.0,<0.12",
+    "sortingview>=0.11.0",
     "figurl-jupyter"
-=======
-    "sortingview>=0.11.0",
->>>>>>> 2068809e
 ]
 
 test = [
