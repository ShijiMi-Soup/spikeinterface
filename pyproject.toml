[project]
name = "spikeinterface"
version = "0.98.0.dev0"
authors = [
  { name="Alessio Buccino", email="alessiop.buccino@gmail.com" },
  { name="Samuel Garcia", email="sam.garcia.die@gmail.com" },
]
description = "Python toolkit for analysis, visualization, and comparison of spike sorting output"
readme = "README.md"
requires-python = ">=3.8,<4.0"
classifiers = [
    "Programming Language :: Python :: 3 :: Only",
    "License :: OSI Approved :: MIT License",
    "Intended Audience :: Science/Research",
    "Operating System :: POSIX :: Linux",
    "Operating System :: Microsoft :: Windows",
    "Operating System :: MacOS",
    "Operating System :: OS Independent"
]

dependencies = [
    "numpy",
    "neo>=0.11.1",
    "joblib",
    "threadpoolctl",
    "tqdm",
<<<<<<< HEAD
    "probeinterface>=0.2.14",
    "huggingface_hub",
=======
    "probeinterface>=0.2.16",
>>>>>>> d024c057
]

[build-system]
requires = ["setuptools>=62.0"]
build-backend = "setuptools.build_meta"

[tool.setuptools]
include-package-data = true
package-data = {"spikeinterface.sorters" = ["**/*.m", "**/*.prm", "**/*.params", "**/*.yaml"]}

[tool.setuptools.exclude-package-data]
spikeinterface = ["**/tests/test_*"]

[tool.setuptools.packages.find]
where = ["."]
include = ["spikeinterface*"]
namespaces = false
exclude = ["spikeinterface.*.tests"]


[project.urls]
homepage = "https://github.com/SpikeInterface/spikeinterface"
repository = "https://github.com/SpikeInterface/spikeinterface"
documentation = "https://spikeinterface.readthedocs.io/"
changelog = "https://spikeinterface.readthedocs.io/en/latest/whatisnew.html"


[project.optional-dependencies]

extractors = [
    "MEArec>=1.8",
    "pynwb>=2.1.0",
    "pyedflib>=0.1.30",
    "sonpy;python_version<'3.10'",
    "lxml", # lxml for neuroscope
    "hdf5storage", # hdf5storage and scipy for cellexplorer
    "scipy",
    # ONE-api and ibllib for streaming IBL
    "ONE-api>=1.19.1",
    "ibllib>=2.21.0",
]

full = [
    "zarr",
    "h5py",
    "pandas",
    "xarray",
    "scipy",
    "scikit-learn",
    "networkx",
    "distinctipy",
    "matplotlib",
]

widgets = [
    "matplotlib",
    "ipympl",
    "ipywidgets",
    "sortingview>=0.11.0",
    "figurl-jupyter"
]

test = [
    "pytest",
    "pytest-cov",

    # zarr is needed for testing
    "zarr",
    "xarray",

    # tridesclous
    "numpy<1.24",
    "numba",
    "hdbscan",

    # for sortingview backend
    "sortingview",

    # recent datalad need a too recent version for git-annex
    # so we use an old one here
    "datalad==0.16.2",

    ## install sorters ##
    "tridesclous>=1.6.6.1",

    ## spyking-circus - mpi is buggy in 3.9
    # "spyking-circus",

    ## herdingspikes
    "herdingspikes<=0.3.99",

    ## sliding_nn
    "pymde",
    "torch",
    "pynndescent",

    # for github test : probeinterface and neo from master
    # for release we need pypi, so this need to be commented
    "probeinterface @ git+https://github.com/SpikeInterface/probeinterface.git",
    "neo @ git+https://github.com/NeuralEnsemble/python-neo.git",
    
]





[tool.pytest.ini_options]
markers = [
    "core",
    "extractors",
    "preprocessing",
    "postprocessing",
    "qualitymetrics",
    "sorters",
    "si_sorters",
    "comparison",
    "curation",
    "exporters",
    "widgets",
    "sortingcomponents",
]<|MERGE_RESOLUTION|>--- conflicted
+++ resolved
@@ -24,12 +24,8 @@
     "joblib",
     "threadpoolctl",
     "tqdm",
-<<<<<<< HEAD
-    "probeinterface>=0.2.14",
+    "probeinterface>=0.2.16",
     "huggingface_hub",
-=======
-    "probeinterface>=0.2.16",
->>>>>>> d024c057
 ]
 
 [build-system]
